--- conflicted
+++ resolved
@@ -5,19 +5,12 @@
   SnapshotFrom,
   EventFrom,
   interpret,
-<<<<<<< HEAD
   MachineImplementationsFrom,
   StateValueFrom,
   ActorBehavior,
-  ActorRefFrom
+  ActorRefFrom,
+  TagsFrom
 } from '../src/index.ts';
-=======
-  MachineOptionsFrom,
-  StateValueFrom,
-  TagsFrom
-} from '../src';
-import { createModel } from '../src/model';
->>>>>>> 534f31d0
 import { TypegenMeta } from '../src/typegenTypes';
 
 describe('ContextFrom', () => {
@@ -355,7 +348,6 @@
   });
 });
 
-<<<<<<< HEAD
 describe('ActorRefFrom', () => {
   it('should return `ActorRef` based on a `Behavior`', () => {
     const behavior: ActorBehavior<{ type: 'TEST' }> = {
@@ -368,14 +360,18 @@
     }
 
     acceptActorRef(interpret(behavior).start());
-=======
+  });
+});
+
 describe('tags', () => {
   it('derives tags from StateMachine when typegen is enabled', () => {
     interface TypesMeta extends TypegenMeta {
       tags: 'a' | 'b' | 'c';
     }
     const machine = createMachine({
-      tsTypes: {} as TypesMeta
+      types: {
+        typegen: {} as TypesMeta
+      }
     });
 
     type Tags = TagsFrom<typeof machine>;
@@ -401,6 +397,5 @@
     acceptTag('c');
     // d is a valid tag, as is any string
     acceptTag('d');
->>>>>>> 534f31d0
   });
 });