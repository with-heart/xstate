--- conflicted
+++ resolved
@@ -184,14 +184,9 @@
     this.configuration = config.configuration;
     this.transitions = config.transitions;
     this.children = config.children;
-<<<<<<< HEAD
-    this.tags = config.tags ?? new Set();
-=======
-    this.done = !!config.done;
     this.tags =
       (Array.isArray(config.tags) ? new Set(config.tags) : config.tags) ??
       new Set();
->>>>>>> f95c5e28
 
     Object.defineProperty(this, 'nextEvents', {
       enumerable: false,
