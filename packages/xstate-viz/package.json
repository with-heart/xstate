{
  "name": "@xstate/viz",
  "private": true,
  "version": "0.1.0",
  "license": "MIT",
  "author": "David Khourshid",
  "main": "dist/xstate-viz.cjs.js",
  "module": "dist/xstate-viz.esm.js",
  "files": [
    "dist"
  ],
  "scripts": {},
  "peerDependencies": {
    "react": ">=16.8",
    "react-dom": ">=16.8"
  },
  "prettier": {
    "printWidth": 80,
    "semi": true,
    "singleQuote": true,
    "trailingComma": "es5"
  },
  "devDependencies": {
    "@types/react": "^16.9.11",
    "@types/react-dom": "^16.9.4",
    "@types/styled-components": "^4.4.0",
    "react": "^16.12.0",
    "react-dom": "^16.12.0"
  },
  "dependencies": {
<<<<<<< HEAD
    "@xstate/react": "^1.0.0-rc.3",
    "immer": "^8.0.1",
=======
    "immer": "^9.0.6",
>>>>>>> c1503b12
    "styled-components": "^4.4.1"
  }
}<|MERGE_RESOLUTION|>--- conflicted
+++ resolved
@@ -28,12 +28,8 @@
     "react-dom": "^16.12.0"
   },
   "dependencies": {
-<<<<<<< HEAD
     "@xstate/react": "^1.0.0-rc.3",
-    "immer": "^8.0.1",
-=======
     "immer": "^9.0.6",
->>>>>>> c1503b12
     "styled-components": "^4.4.1"
   }
 }