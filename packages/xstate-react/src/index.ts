--- conflicted
+++ resolved
@@ -1,16 +1,7 @@
-<<<<<<< HEAD
 export { useMachine } from './useMachine.js';
 export { useActor } from './useActor.js';
 export { useInterpret } from './useInterpret.js';
 export { useSelector } from './useSelector.js';
 export { useSpawn } from './useSpawn.js';
 export { shallowEqual } from './shallowEqual.js';
-=======
-export { useMachine } from './useMachine';
-export { useActor } from './useActor';
-export { useInterpret } from './useInterpret';
-export { useSelector } from './useSelector';
-export { useSpawn } from './useSpawn';
-export { shallowEqual } from './utils';
-export { createActorContext } from './createActorContext';
->>>>>>> 035b4140
+export { createActorContext } from './createActorContext.js';