--- conflicted
+++ resolved
@@ -5,7 +5,8 @@
   ActorBehavior,
   EventFromBehavior,
   InterpreterFrom,
-  SnapshotFrom
+  SnapshotFrom,
+  RaiseActionObject
 } from './types.js';
 import { stopSignalType } from './actors/index.js';
 import { devToolsAdapter } from './dev/index.js';
@@ -20,7 +21,6 @@
   InteropSubscribable,
   InterpreterOptions,
   Observer,
-<<<<<<< HEAD
   SCXML,
   SendActionObject,
   StateValue,
@@ -33,79 +33,6 @@
 
 export type SnapshotListener<TBehavior extends ActorBehavior<any, any>> = (
   state: SnapshotFrom<TBehavior>
-=======
-  Spawnable,
-  Typestate,
-  AnyEventObject,
-  AnyInterpreter,
-  ActorRef,
-  ActorRefFrom,
-  Behavior,
-  Subscription,
-  AnyState,
-  StateConfig,
-  InteropSubscribable,
-  RaiseActionObject,
-  LogActionObject
-} from './types';
-import { State, bindActionToState, isStateConfig } from './State';
-import * as actionTypes from './actionTypes';
-import {
-  doneInvoke,
-  error,
-  getActionFunction,
-  initEvent,
-  resolveActions,
-  toActionObjects
-} from './actions';
-import { IS_PRODUCTION } from './environment';
-import {
-  isPromiseLike,
-  mapContext,
-  warn,
-  isArray,
-  isFunction,
-  isString,
-  isObservable,
-  uniqueId,
-  isMachine,
-  toEventObject,
-  toSCXMLEvent,
-  reportUnhandledExceptionOnInvocation,
-  toInvokeSource,
-  toObserver,
-  isActor,
-  isBehavior,
-  symbolObservable,
-  flatten,
-  isRaisableAction
-} from './utils';
-import { Scheduler } from './scheduler';
-import { Actor, isSpawnedActor, createDeferredActor } from './Actor';
-import { registry } from './registry';
-import { getGlobal, registerService } from './devTools';
-import * as serviceScope from './serviceScope';
-import { spawnBehavior } from './behaviors';
-import {
-  AreAllImplementationsAssumedToBeProvided,
-  TypegenDisabled
-} from './typegenTypes';
-
-export type StateListener<
-  TContext,
-  TEvent extends EventObject,
-  TStateSchema extends StateSchema<TContext> = any,
-  TTypestate extends Typestate<TContext> = { value: any; context: TContext },
-  TResolvedTypesMeta = TypegenDisabled
-> = (
-  state: State<TContext, TEvent, TStateSchema, TTypestate, TResolvedTypesMeta>,
-  event: TEvent
-) => void;
-
-export type ContextListener<TContext = DefaultContext> = (
-  context: TContext,
-  prevContext: TContext | undefined
->>>>>>> 035b4140
 ) => void;
 
 export type EventListener<TEvent extends EventObject = EventObject> = (
@@ -140,31 +67,16 @@
   devTools: false
 };
 
-type InternalStateFrom<
-  TBehavior extends ActorBehavior<any, any, any>
-> = TBehavior extends ActorBehavior<infer _, infer __, infer TInternalState>
-  ? TInternalState
-  : never;
+type InternalStateFrom<TBehavior extends ActorBehavior<any, any, any>> =
+  TBehavior extends ActorBehavior<infer _, infer __, infer TInternalState>
+    ? TInternalState
+    : never;
 
 export class Interpreter<
-<<<<<<< HEAD
   TBehavior extends ActorBehavior<any, any>,
   TEvent extends EventObject = EventFromBehavior<TBehavior>
-> implements ActorRef<TEvent, SnapshotFrom<TBehavior>> {
-=======
-  // tslint:disable-next-line:max-classes-per-file
-  TContext,
-  TStateSchema extends StateSchema = any,
-  TEvent extends EventObject = EventObject,
-  TTypestate extends Typestate<TContext> = { value: any; context: TContext },
-  TResolvedTypesMeta = TypegenDisabled
-> implements
-    ActorRef<
-      TEvent,
-      State<TContext, TEvent, TStateSchema, TTypestate, TResolvedTypesMeta>
-    >
+> implements ActorRef<TEvent, SnapshotFrom<TBehavior>>
 {
->>>>>>> 035b4140
   /**
    * The current state of the interpreted behavior.
    */
@@ -202,21 +114,11 @@
    * The globally unique process ID for this invocation.
    */
   public sessionId: string;
-<<<<<<< HEAD
 
   // TODO: remove
   public _forwardTo: Set<AnyActorRef> = new Set();
-=======
-  public children: Map<string | number, ActorRef<any>> = new Map();
-  private forwardTo: Set<string> = new Set();
-
-  private _outgoingQueue: Array<[{ send: (ev: unknown) => void }, unknown]> =
-    [];
-
-  // Dev Tools
-  private devTools?: any;
+
   private _doneEvent?: DoneEvent;
->>>>>>> 035b4140
 
   /**
    * Creates a new Interpreter instance (i.e., service) for the given behavior with the provided options, if any.
@@ -270,31 +172,8 @@
     this._state = state;
     const snapshot = this.getSnapshot();
 
-<<<<<<< HEAD
     // Execute deferred effects
-    let deferredFn: typeof this._deferred[number] | undefined;
-=======
-    // Execute actions
-    if (
-      (!this.machine.config.predictableActionArguments ||
-        // this is currently required to execute initial actions as the `initialState` gets cached
-        // we can't just recompute it (and execute actions while doing so) because we try to preserve identity of actors created within initial assigns
-        _event === initEvent) &&
-      this.options.execute
-    ) {
-      this.execute(this.state);
-    } else {
-      let item: (typeof this._outgoingQueue)[number] | undefined;
-      while ((item = this._outgoingQueue.shift())) {
-        item[0].send(item[1]);
-      }
-    }
-
-    // Update children
-    this.children.forEach((child) => {
-      this.state.children[child.id] = child;
-    });
->>>>>>> 035b4140
+    let deferredFn: (typeof this._deferred)[number] | undefined;
 
     while ((deferredFn = this._deferred.shift())) {
       deferredFn(state);
@@ -308,14 +187,14 @@
 
     switch (status?.status) {
       case 'done':
+        this._doneEvent = doneInvoke(this.id, status.data);
         this._parent?.send(
-          toSCXMLEvent(doneInvoke(this.id, status.data) as any, {
+          toSCXMLEvent(this._doneEvent as any, {
             origin: this,
             invokeid: this.id
           })
         );
 
-<<<<<<< HEAD
         this._stop();
         break;
       case 'error':
@@ -328,16 +207,6 @@
           observer.error?.(status.data);
         }
         break;
-=======
-      this._doneEvent = doneInvoke(this.id, doneData);
-
-      for (const listener of this.doneListeners) {
-        listener(this._doneEvent);
-      }
-      this._stop();
-      this._stopChildren();
-      registry.free(this.sessionId);
->>>>>>> 035b4140
     }
   }
 
@@ -403,36 +272,18 @@
    * @param listener The state listener
    */
   public onDone(listener: EventListener<DoneEvent>): this {
-<<<<<<< HEAD
-    this.observers.add({
-      complete: () => {
-        const snapshot = this.getSnapshot();
-        if ((snapshot as any).done) {
-          listener(doneInvoke(this.id, (snapshot as any).output));
-        }
-      }
-    });
-
-=======
-    if (this.status === InterpreterStatus.Stopped && this._doneEvent) {
+    if (this.status === ActorStatus.Stopped && this._doneEvent) {
       listener(this._doneEvent);
     } else {
-      this.doneListeners.add(listener);
-    }
-    return this;
-  }
-  /**
-   * Removes a listener.
-   * @param listener The listener to remove
-   */
-  public off(listener: (...args: any[]) => void): this {
-    this.listeners.delete(listener);
-    this.eventListeners.delete(listener);
-    this.sendListeners.delete(listener);
-    this.stopListeners.delete(listener);
-    this.doneListeners.delete(listener);
-    this.contextListeners.delete(listener);
->>>>>>> 035b4140
+      this.observers.add({
+        complete: () => {
+          if (this._doneEvent) {
+            listener(this._doneEvent);
+          }
+        }
+      });
+    }
+
     return this;
   }
 
@@ -469,93 +320,7 @@
       this.attachDevTools();
     }
 
-<<<<<<< HEAD
     this.mailbox.start();
-=======
-    // clear everything that might be enqueued
-    this.scheduler.clear();
-
-    this.scheduler = new Scheduler({
-      deferEvents: this.options.deferEvents
-    });
-  }
-  /**
-   * Stops the interpreter and unsubscribe all listeners.
-   *
-   * This will also notify the `onStop` listeners.
-   */
-  public stop(): this {
-    // TODO: add warning for stopping non-root interpreters
-
-    // grab the current scheduler as it will be replaced in _stop
-    const scheduler = this.scheduler;
-
-    this._stop();
-
-    // let what is currently processed to be finished
-    scheduler.schedule(() => {
-      // it feels weird to handle this here but we need to handle this even slightly "out of band"
-      const _event = toSCXMLEvent({ type: 'xstate.stop' }) as any;
-
-      const nextState = serviceScope.provide(this, () => {
-        const exitActions = flatten(
-          [...this.state.configuration]
-            .sort((a, b) => b.order - a.order)
-            .map((stateNode) =>
-              toActionObjects(
-                stateNode.onExit,
-                this.machine.options.actions as any
-              )
-            )
-        );
-
-        const [resolvedActions, updatedContext] = resolveActions(
-          this.machine as any,
-          this.state,
-          this.state.context,
-          _event,
-          [
-            {
-              type: 'exit',
-              actions: exitActions
-            }
-          ],
-          this.machine.config.predictableActionArguments
-            ? this._exec
-            : undefined,
-          this.machine.config.predictableActionArguments ||
-            this.machine.config.preserveActionOrder
-        );
-
-        const newState = new State<TContext, TEvent, TStateSchema, TTypestate>({
-          value: this.state.value,
-          context: updatedContext,
-          _event,
-          _sessionid: this.sessionId,
-          historyValue: undefined,
-          history: this.state,
-          actions: resolvedActions.filter(
-            (action) => !isRaisableAction(action)
-          ),
-          activities: {},
-          events: [],
-          configuration: [],
-          transitions: [],
-          children: {},
-          done: this.state.done,
-          tags: this.state.tags,
-          machine: this.machine
-        });
-        newState.changed = true;
-        return newState;
-      });
-
-      this.update(nextState, _event);
-      this._stopChildren();
-
-      registry.free(this.sessionId);
-    });
->>>>>>> 035b4140
 
     return this;
   }
@@ -591,7 +356,6 @@
   /**
    * Stops the interpreter and unsubscribe all listeners.
    */
-<<<<<<< HEAD
   public stop(): this {
     evict(this, 'initial');
     if (this.status === ActorStatus.Stopped) {
@@ -601,46 +365,6 @@
     if (this.status === ActorStatus.NotStarted) {
       this.status = ActorStatus.Stopped;
       return this;
-=======
-  public sender(
-    event: Event<TEvent>
-  ): () => State<TContext, TEvent, TStateSchema, TTypestate> {
-    return this.send.bind(this, event);
-  }
-
-  private sendTo = (
-    event: SCXML.Event<AnyEventObject>,
-    to: string | number | ActorRef<any>,
-    immediate: boolean
-  ) => {
-    const isParent =
-      this.parent && (to === SpecialTargets.Parent || this.parent.id === to);
-    const target = isParent
-      ? this.parent
-      : isString(to)
-      ? to === SpecialTargets.Internal
-        ? this
-        : this.children.get(to as string) || registry.get(to as string)
-      : isActor(to)
-      ? to
-      : undefined;
-
-    if (!target) {
-      if (!isParent) {
-        throw new Error(
-          `Unable to send event to child '${to}' from service '${this.id}'.`
-        );
-      }
-
-      // tslint:disable-next-line:no-console
-      if (!IS_PRODUCTION) {
-        warn(
-          false,
-          `Service '${this.id}' has no parent: unable to send event ${event.type}`
-        );
-      }
-      return;
->>>>>>> 035b4140
     }
     this.mailbox.enqueue(toSCXMLEvent({ type: stopSignalType }) as any);
 
@@ -692,7 +416,6 @@
       if (!IS_PRODUCTION) {
         const eventString = JSON.stringify(_event.data);
 
-<<<<<<< HEAD
         warn(
           false,
           `Event "${_event.name.toString()}" was sent to stopped actor "${
@@ -702,247 +425,6 @@
           })". This actor has already reached its final state, and will not transition.\nEvent: ${eventString}`
         );
       }
-=======
-      child.send(event);
-    }
-  }
-  private defer(
-    sendAction:
-      | SendActionObject<TContext, TEvent>
-      | RaiseActionObject<TContext, TEvent>
-  ): void {
-    const timerId = this.clock.setTimeout(() => {
-      if ('to' in sendAction && sendAction.to) {
-        this.sendTo(sendAction._event, sendAction.to, true);
-      } else {
-        this.send(
-          (sendAction as SendActionObject<TContext, TEvent, TEvent>)._event
-        );
-      }
-    }, sendAction.delay as number);
-
-    if (sendAction.id) {
-      this.delayedEventsMap[sendAction.id] = timerId;
-    }
-  }
-  private cancel(sendId: string | number): void {
-    this.clock.clearTimeout(this.delayedEventsMap[sendId]);
-    delete this.delayedEventsMap[sendId];
-  }
-
-  private _exec = (
-    action: ActionObject<TContext, TEvent>,
-    context: TContext,
-    _event: SCXML.Event<TEvent>,
-    actionFunctionMap = this.machine.options.actions
-  ): void => {
-    const actionOrExec =
-      action.exec || getActionFunction(action.type, actionFunctionMap as any);
-    const exec = isFunction(actionOrExec)
-      ? actionOrExec
-      : actionOrExec
-      ? (actionOrExec as any).exec
-      : action.exec;
-
-    if (exec) {
-      try {
-        return (exec as any)(
-          context,
-          _event.data,
-          !this.machine.config.predictableActionArguments
-            ? {
-                action,
-                state: this.state,
-                _event
-              }
-            : {
-                action,
-                _event
-              }
-        );
-      } catch (err) {
-        if (this.parent) {
-          this.parent.send({
-            type: 'xstate.error',
-            data: err
-          } as EventObject);
-        }
-
-        throw err;
-      }
-    }
-
-    switch (action.type) {
-      case actionTypes.raise: {
-        // if raise action reached the interpreter then it's a delayed one
-        const sendAction = action as RaiseActionObject<TContext, TEvent>;
-        this.defer(sendAction);
-        break;
-      }
-
-      case actionTypes.send:
-        const sendAction = action as SendActionObject<TContext, TEvent>;
-
-        if (typeof sendAction.delay === 'number') {
-          this.defer(sendAction);
-          return;
-        } else {
-          if (sendAction.to) {
-            this.sendTo(sendAction._event, sendAction.to, _event === initEvent);
-          } else {
-            this.send(
-              (sendAction as SendActionObject<TContext, TEvent, TEvent>)._event
-            );
-          }
-        }
-        break;
-
-      case actionTypes.cancel:
-        this.cancel((action as CancelAction<any, any>).sendId);
-
-        break;
-      case actionTypes.start: {
-        if (this.status !== InterpreterStatus.Running) {
-          return;
-        }
-        const activity = (action as ActivityActionObject<TContext, TEvent>)
-          .activity as InvokeDefinition<TContext, TEvent>;
-
-        // If the activity will be stopped right after it's started
-        // (such as in transient states)
-        // don't bother starting the activity.
-        if (
-          // in v4 with `predictableActionArguments` invokes are called eagerly when the `this.state` still points to the previous state
-          !this.machine.config.predictableActionArguments &&
-          !this.state.activities[activity.id || activity.type]
-        ) {
-          break;
-        }
-
-        // Invoked services
-        if (activity.type === ActionTypes.Invoke) {
-          const invokeSource = toInvokeSource(activity.src);
-          const serviceCreator = this.machine.options.services
-            ? this.machine.options.services[invokeSource.type]
-            : undefined;
-
-          const { id, data } = activity;
-
-          if (!IS_PRODUCTION) {
-            warn(
-              !('forward' in activity),
-              // tslint:disable-next-line:max-line-length
-              `\`forward\` property is deprecated (found in invocation of '${activity.src}' in in machine '${this.machine.id}'). ` +
-                `Please use \`autoForward\` instead.`
-            );
-          }
-
-          const autoForward =
-            'autoForward' in activity
-              ? activity.autoForward
-              : !!activity.forward;
-
-          if (!serviceCreator) {
-            // tslint:disable-next-line:no-console
-            if (!IS_PRODUCTION) {
-              warn(
-                false,
-                `No service found for invocation '${activity.src}' in machine '${this.machine.id}'.`
-              );
-            }
-            return;
-          }
-
-          const resolvedData = data
-            ? mapContext(data, context, _event)
-            : undefined;
-
-          if (typeof serviceCreator === 'string') {
-            // TODO: warn
-            return;
-          }
-
-          let source: Spawnable = isFunction(serviceCreator)
-            ? (serviceCreator as any)(context, _event.data, {
-                data: resolvedData,
-                src: invokeSource,
-                meta: activity.meta
-              })
-            : serviceCreator;
-
-          if (!source) {
-            // TODO: warn?
-            return;
-          }
-
-          let options: SpawnOptions | undefined;
-
-          if (isMachine(source)) {
-            source = resolvedData ? source.withContext(resolvedData) : source;
-            options = {
-              autoForward
-            };
-          }
-
-          this.spawn(source, id, options);
-        } else {
-          this.spawnActivity(activity);
-        }
-
-        break;
-      }
-      case actionTypes.stop: {
-        this.stopChild((action as any).activity.id);
-        break;
-      }
-
-      case actionTypes.log:
-        const { label, value } = action as LogActionObject<TContext, TEvent>;
-
-        if (label) {
-          this.logger(label, value);
-        } else {
-          this.logger(value);
-        }
-        break;
-      default:
-        if (!IS_PRODUCTION) {
-          warn(
-            false,
-            `No implementation found for action type '${action.type}'`
-          );
-        }
-        break;
-    }
-  };
-
-  private exec(
-    action: ActionObject<TContext, TEvent>,
-    state: State<
-      TContext,
-      TEvent,
-      TStateSchema,
-      TTypestate,
-      TResolvedTypesMeta
-    >,
-    actionFunctionMap = this.machine.options.actions
-  ) {
-    this._exec(action, state.context, state._event, actionFunctionMap);
-  }
-
-  private removeChild(childId: string): void {
-    this.children.delete(childId);
-    this.forwardTo.delete(childId);
-
-    // this.state might not exist at the time this is called,
-    // such as when a child is added then removed while initializing the state
-    delete this.state?.children[childId];
-  }
-
-  private stopChild(childId: string): void {
-    const child = this.children.get(childId);
-    if (!child) {
->>>>>>> 035b4140
       return;
     }
 
@@ -969,9 +451,11 @@
   }
 
   // TODO: make private (and figure out a way to do this within the machine)
-  public delaySend(sendAction: SendActionObject): void {
+  public delaySend(
+    sendAction: SendActionObject | RaiseActionObject<any, any, any>
+  ): void {
     this.delayedEventsMap[sendAction.params.id] = this.clock.setTimeout(() => {
-      if (sendAction.params.to) {
+      if ('to' in sendAction.params && sendAction.params.to) {
         sendAction.params.to.send(sendAction.params._event);
       } else {
         this.send(sendAction.params._event as SCXML.Event<TEvent>);
