import { render } from '@testing-library/react';
import * as React from 'react';
<<<<<<< HEAD
import { ActorRefFrom, assign, createMachine, TypegenMeta } from 'xstate';
import { useInterpret, useMachine } from '../src/index.js';
=======
import {
  ActorRefFrom,
  assign,
  createMachine,
  InterpreterFrom,
  TypegenMeta
} from 'xstate';
import { createActorContext, useInterpret, useMachine } from '../src';
>>>>>>> 035b4140

describe('useMachine', () => {
  it('should allow to be used with a machine without any missing implementations', () => {
    interface TypesMeta extends TypegenMeta {
      missingImplementations: {
        actions: never;
        delays: never;
        guards: never;
        actors: never;
      };
    }

    const machine = createMachine({
      tsTypes: {} as TypesMeta
    });

    function App() {
      useMachine(machine);
      return null;
    }

    render(<App />);
  });

  it('should not allow to be used with a machine with some missing implementations', () => {
    interface TypesMeta extends TypegenMeta {
      missingImplementations: {
        actions: 'myAction';
        delays: never;
        guards: never;
        actors: never;
      };
      eventsCausingActions: {
        myAction: 'FOO';
      };
    }

    const machine = createMachine({
      tsTypes: {} as TypesMeta,
      schema: {
        events: {} as { type: 'FOO' } | { type: 'BAR' } | { type: 'BAZ' }
      }
    });

    function App() {
      // @ts-expect-error
      useMachine(machine);
      return null;
    }

    render(<App />);
  });

  it('should require all missing implementations ', () => {
    interface TypesMeta extends TypegenMeta {
      missingImplementations: {
        actions: 'myAction';
        delays: 'myDelay';
        guards: never;
        actors: never;
      };
      eventsCausingActions: {
        myAction: 'FOO';
        myDelay: 'BAR';
      };
    }

    const machine = createMachine({
      tsTypes: {} as TypesMeta,
      schema: {
        events: {} as { type: 'FOO' } | { type: 'BAR' } | { type: 'BAZ' }
      }
    });

    function App() {
      // @ts-expect-error
      useMachine(machine, {});
      useMachine(machine, {
        // @ts-expect-error
        actions: {}
      });
      // @ts-expect-error
      useMachine(machine, {
        actions: {
          myAction: () => {}
        }
      });
      useMachine(machine, {
        actions: {
          myAction: () => {}
        },
        delays: {
          myDelay: () => 42
        }
      });
      return null;
    }

    render(<App />);
  });

  it('should allow to override already provided implementation', () => {
    interface TypesMeta extends TypegenMeta {
      missingImplementations: {
        actions: 'fooAction';
        delays: never;
        guards: never;
        actors: never;
      };
      eventsCausingActions: { fooAction: 'FOO' };
      eventsCausingDelays: { barDelay: 'BAR' };
    }

    const machine = createMachine(
      {
        tsTypes: {} as TypesMeta,
        schema: {
          events: {} as { type: 'FOO' } | { type: 'BAR' } | { type: 'BAZ' }
        }
      },
      {
        delays: {
          barDelay: () => 42
        }
      }
    );

    function App() {
      useMachine(machine, {
        actions: {
          fooAction: () => {}
        },
        delays: {
          barDelay: () => 100
        }
      });
      return null;
    }

    render(<App />);
  });

  it('should accept a machine that accepts a specific subset of events in one of the implementations', () => {
    interface TypesMeta extends TypegenMeta {
      missingImplementations: {
        actions: never;
        actors: never;
        guards: never;
        delays: never;
      };
      eventsCausingActions: {
        fooAction: 'FOO';
      };
    }

    const machine = createMachine({
      tsTypes: {} as TypesMeta,
      schema: {
        events: {} as { type: 'FOO' } | { type: 'BAR' }
      }
    });

    function App() {
      useMachine(machine, {
        actions: {
          // it's important to use `event` here somehow to make this a possible source of information for inference
          fooAction: (_context, _event) => {}
        }
      });
      return null;
    }

    render(<App />);
  });

  it('should provide subset of the event type to action objects given in the `options` argument', () => {
    interface TypesMeta extends TypegenMeta {
      missingImplementations: {
        actions: never;
        actors: never;
        guards: never;
        delays: never;
      };
      eventsCausingActions: {
        fooAction: 'FOO';
      };
    }

    const machine = createMachine({
      tsTypes: {} as TypesMeta,
      schema: {
        events: {} as { type: 'FOO' } | { type: 'BAR' }
      }
    });

    function App() {
      useMachine(machine, {
        actions: {
          fooAction: assign((_context, _event) => {
            ((_accept: 'FOO') => {})(_event.type);
            // @ts-expect-error
            ((_accept: "test that this isn't any") => {})(_event.type);
          })
        }
      });
      return null;
    }

    render(<App />);
  });
});

describe('useInterpret', () => {
  it('should allow to be used with a machine without any missing implementations', () => {
    interface TypesMeta extends TypegenMeta {
      missingImplementations: {
        actions: never;
        delays: never;
        guards: never;
        actors: never;
      };
    }

    const machine = createMachine({
      tsTypes: {} as TypesMeta
    });

    function App() {
      useInterpret(machine);
      return null;
    }

    render(<App />);
  });

  it('should not allow to be used with a machine with some missing implementations', () => {
    interface TypesMeta extends TypegenMeta {
      missingImplementations: {
        actions: 'myAction';
        delays: never;
        guards: never;
        actors: never;
      };
      eventsCausingActions: {
        myAction: 'FOO';
      };
    }

    const machine = createMachine({
      tsTypes: {} as TypesMeta,
      schema: {
        events: {} as { type: 'FOO' } | { type: 'BAR' } | { type: 'BAZ' }
      }
    });

    function App() {
      // @ts-expect-error
      useInterpret(machine);
      return null;
    }

    render(<App />);
  });

  it('should require all missing implementations ', () => {
    interface TypesMeta extends TypegenMeta {
      missingImplementations: {
        actions: 'myAction';
        delays: 'myDelay';
        guards: never;
        actors: never;
      };
      eventsCausingActions: {
        myAction: 'FOO';
        myDelay: 'BAR';
      };
    }

    const machine = createMachine({
      tsTypes: {} as TypesMeta,
      schema: {
        events: {} as { type: 'FOO' } | { type: 'BAR' } | { type: 'BAZ' }
      }
    });

    function App() {
      // @ts-expect-error
      useInterpret(machine, {});
      useInterpret(machine, {
        // @ts-expect-error
        actions: {}
      });
      // @ts-expect-error
      useInterpret(machine, {
        actions: {
          myAction: () => {}
        }
      });
      useInterpret(machine, {
        actions: {
          myAction: () => {}
        },
        delays: {
          myDelay: () => 42
        }
      });
      return null;
    }

    render(<App />);
  });

  it('should allow to override already provided implementation', () => {
    interface TypesMeta extends TypegenMeta {
      missingImplementations: {
        actions: 'fooAction';
        delays: never;
        guards: never;
        actors: never;
      };
      eventsCausingActions: { fooAction: 'FOO' };
      eventsCausingDelays: { barDelay: 'BAR' };
    }

    const machine = createMachine(
      {
        tsTypes: {} as TypesMeta,
        schema: {
          events: {} as { type: 'FOO' } | { type: 'BAR' } | { type: 'BAZ' }
        }
      },
      {
        delays: {
          barDelay: () => 42
        }
      }
    );

    function App() {
      useInterpret(machine, {
        actions: {
          fooAction: () => {}
        },
        delays: {
          barDelay: () => 100
        }
      });
      return null;
    }

    render(<App />);
  });

  it('should accept a machine that accepts a specific subset of events in one of the implementations', () => {
    interface TypesMeta extends TypegenMeta {
      missingImplementations: {
        actions: never;
        actors: never;
        guards: never;
        delays: never;
      };
      eventsCausingActions: {
        fooAction: 'FOO';
      };
    }

    const machine = createMachine({
      tsTypes: {} as TypesMeta,
      schema: {
        events: {} as { type: 'FOO' } | { type: 'BAR' }
      }
    });

    function App() {
      useInterpret(machine, {
        actions: {
          // it's important to use `event` here somehow to make this a possible source of information for inference
          fooAction: (_context, _event) => {}
        }
      });
      return null;
    }

    render(<App />);
  });

  it('should provide subset of the event type to action objects given in the `options` argument', () => {
    interface TypesMeta extends TypegenMeta {
      missingImplementations: {
        actions: never;
        actors: never;
        guards: never;
        delays: never;
      };
      eventsCausingActions: {
        fooAction: 'FOO';
      };
    }

    const machine = createMachine({
      tsTypes: {} as TypesMeta,
      schema: {
        events: {} as { type: 'FOO' } | { type: 'BAR' }
      }
    });

    function App() {
      useInterpret(machine, {
        actions: {
          fooAction: assign((_context, _event) => {
            ((_accept: 'FOO') => {})(_event.type);
            // @ts-expect-error
            ((_accept: "test that this isn't any") => {})(_event.type);
          })
        }
      });
      return null;
    }

    render(<App />);
  });

  it('Should handle multiple state.matches when passed TypegenMeta', () => {
    interface TypesMeta extends TypegenMeta {
      matchesStates: 'a' | 'b';
      missingImplementations: {
        actions: never;
        actors: never;
        guards: never;
        delays: never;
      };
    }

    const machine = createMachine({
      tsTypes: {} as TypesMeta
    });

    () => {
      const [state] = useMachine(machine, {});
      if (state.matches('a')) {
        return <div>a</div>;
      }

      // matches should still be defined
      if (state.matches('b')) {
        return <div>b</div>;
      }
    };
  });

  it('Should handle multiple state.matches when NOT passed TypegenMeta', () => {
    const machine = createMachine({});

    () => {
      const [state] = useMachine(machine, {});
      if (state.matches('a')) {
        return <div>a</div>;
      }

      // matches should still be defined
      if (state.matches('b')) {
        return <div>b</div>;
      }
    };
  });

  it('returned service created based on a lazy machine that supplies missing implementations using `withConfig` should be assignable to the ActorRefFrom<...> type', () => {
    interface TypesMeta extends TypegenMeta {
      missingImplementations: {
        actions: 'someAction';
        delays: never;
        guards: never;
        actors: never;
      };
    }

    const machine = createMachine({
      tsTypes: {} as TypesMeta
    });

    function ChildComponent({}: { actorRef: ActorRefFrom<typeof machine> }) {
      return null;
    }

    function App() {
      const service = useInterpret(() =>
        machine.provide({
          actions: {
            someAction: () => {}
          }
        })
      );

      return <ChildComponent actorRef={service} />;
    }

    render(<App />);
  });

  it('returned service created based on a lazy machine that supplies missing implementations using `withConfig` should be assignable to the ActorRefFrom<...> type', () => {
    interface TypesMeta extends TypegenMeta {
      missingImplementations: {
        actions: 'someAction';
        delays: never;
        guards: never;
        actors: never;
      };
    }

    const machine = createMachine({
      tsTypes: {} as TypesMeta
    });

    function ChildComponent({}: { actorRef: ActorRefFrom<typeof machine> }) {
      return null;
    }

    function App() {
      const service = useInterpret(() =>
        machine.provide({
          actions: {
            someAction: () => {}
          }
        })
      );

      return <ChildComponent actorRef={service} />;
    }

    render(<App />);
  });
});

describe('createActorContext', () => {
  it('should allow to be used with a machine without any missing implementations', () => {
    interface TypesMeta extends TypegenMeta {
      missingImplementations: {
        actions: never;
        delays: never;
        guards: never;
        services: never;
      };
    }

    const machine = createMachine({
      tsTypes: {} as TypesMeta
    });

    const Context = createActorContext(machine);

    function App() {
      return <Context.Provider>{null}</Context.Provider>;
    }

    render(<App />);
  });

  it('should not allow to be used with a machine with some missing implementations', () => {
    interface TypesMeta extends TypegenMeta {
      missingImplementations: {
        actions: 'myAction';
        delays: never;
        guards: never;
        services: never;
      };
      eventsCausingActions: {
        myAction: 'FOO';
      };
    }

    const machine = createMachine({
      tsTypes: {} as TypesMeta,
      schema: {
        events: {} as { type: 'FOO' } | { type: 'BAR' } | { type: 'BAZ' }
      }
    });

    const Context = createActorContext(machine);

    function App() {
      // @ts-expect-error
      return <Context.Provider>{null}</Context.Provider>;
    }

    render(<App />);
  });

  it('should require all missing implementations ', () => {
    interface TypesMeta extends TypegenMeta {
      missingImplementations: {
        actions: 'myAction';
        delays: 'myDelay';
        guards: never;
        services: never;
      };
      eventsCausingActions: {
        myAction: 'FOO';
        myDelay: 'BAR';
      };
    }

    const machine = createMachine({
      tsTypes: {} as TypesMeta,
      schema: {
        events: {} as { type: 'FOO' } | { type: 'BAR' } | { type: 'BAZ' }
      }
    });

    const Context = createActorContext(machine);

    function App() {
      let ret;
      // @ts-expect-error
      ret = <Context.Provider options={{}}>{null}</Context.Provider>;
      ret = (
        <Context.Provider
          options={{
            // @ts-expect-error
            actions: {}
          }}
        >
          {null}
        </Context.Provider>
      );
      ret = (
        <Context.Provider
          // @ts-expect-error
          options={{
            actions: {
              myAction: () => {}
            }
          }}
        >
          {null}
        </Context.Provider>
      );
      ret = (
        <Context.Provider
          options={{
            actions: {
              myAction: () => {}
            },
            delays: {
              myDelay: () => 42
            }
          }}
        >
          {null}
        </Context.Provider>
      );

      return ret;
    }

    render(<App />);
  });

  it('should allow to override already provided implementation', () => {
    interface TypesMeta extends TypegenMeta {
      missingImplementations: {
        actions: 'fooAction';
        delays: never;
        guards: never;
        services: never;
      };
      eventsCausingActions: { fooAction: 'FOO' };
      eventsCausingDelays: { barDelay: 'BAR' };
    }

    const machine = createMachine(
      {
        tsTypes: {} as TypesMeta,
        schema: {
          events: {} as { type: 'FOO' } | { type: 'BAR' } | { type: 'BAZ' }
        }
      },
      {
        delays: {
          barDelay: () => 42
        }
      }
    );

    const Context = createActorContext(machine);

    function App() {
      return (
        <Context.Provider
          options={{
            actions: {
              fooAction: () => {}
            },
            delays: {
              barDelay: () => 100
            }
          }}
        >
          {null}
        </Context.Provider>
      );
    }

    render(<App />);
  });

  it('should accept a machine that accepts a specific subset of events in one of the implementations', () => {
    interface TypesMeta extends TypegenMeta {
      missingImplementations: {
        actions: never;
        services: never;
        guards: never;
        delays: never;
      };
      eventsCausingActions: {
        fooAction: 'FOO';
      };
    }

    const machine = createMachine({
      tsTypes: {} as TypesMeta,
      schema: {
        events: {} as { type: 'FOO' } | { type: 'BAR' }
      }
    });

    const Context = createActorContext(machine);

    function App() {
      return (
        <Context.Provider
          options={{
            actions: {
              // it's important to use `event` here somehow to make this a possible source of information for inference
              fooAction: (_context, _event) => {}
            }
          }}
        >
          {null}
        </Context.Provider>
      );
    }

    render(<App />);
  });

  it('should provide subset of the event type to action objects given in the `options` argument', () => {
    interface TypesMeta extends TypegenMeta {
      missingImplementations: {
        actions: never;
        services: never;
        guards: never;
        delays: never;
      };
      eventsCausingActions: {
        fooAction: 'FOO';
      };
    }

    const machine = createMachine({
      tsTypes: {} as TypesMeta,
      schema: {
        events: {} as { type: 'FOO' } | { type: 'BAR' }
      }
    });

    const Context = createActorContext(machine);

    function App() {
      return (
        <Context.Provider
          options={{
            actions: {
              fooAction: assign((_context, _event) => {
                ((_accept: 'FOO') => {})(_event.type);
                // @ts-expect-error
                ((_accept: "test that this isn't any") => {})(_event.type);
              })
            }
          }}
        >
          {null}
        </Context.Provider>
      );
    }

    render(<App />);
  });

  it('returned service created based on a machine that supplies missing implementations using `withConfig` should be assignable to the ActorRefFrom<...> type', () => {
    interface TypesMeta extends TypegenMeta {
      missingImplementations: {
        actions: 'someAction';
        delays: never;
        guards: never;
        services: never;
      };
    }

    const machine = createMachine({
      tsTypes: {} as TypesMeta
    });

    const Context = createActorContext(
      machine.withConfig({
        actions: {
          someAction: () => {}
        }
      })
    );

    function GrandchildComponent({}: {
      actorRef: ActorRefFrom<typeof machine>;
    }) {
      return null;
    }

    function ChildComponent() {
      const actorRef = Context.useActorRef();
      return <GrandchildComponent actorRef={actorRef} />;
    }

    function App() {
      return (
        <Context.Provider>
          <ChildComponent />
        </Context.Provider>
      );
    }

    render(<App />);
  });
});<|MERGE_RESOLUTION|>--- conflicted
+++ resolved
@@ -1,18 +1,6 @@
 import { render } from '@testing-library/react';
-import * as React from 'react';
-<<<<<<< HEAD
 import { ActorRefFrom, assign, createMachine, TypegenMeta } from 'xstate';
-import { useInterpret, useMachine } from '../src/index.js';
-=======
-import {
-  ActorRefFrom,
-  assign,
-  createMachine,
-  InterpreterFrom,
-  TypegenMeta
-} from 'xstate';
-import { createActorContext, useInterpret, useMachine } from '../src';
->>>>>>> 035b4140
+import { createActorContext, useInterpret, useMachine } from '../src/index.js';
 
 describe('useMachine', () => {
   it('should allow to be used with a machine without any missing implementations', () => {
@@ -479,7 +467,7 @@
     };
   });
 
-  it('returned service created based on a lazy machine that supplies missing implementations using `withConfig` should be assignable to the ActorRefFrom<...> type', () => {
+  it('returned actor created based on a lazy machine that supplies missing implementations using `withConfig` should be assignable to the ActorRefFrom<...> type', () => {
     interface TypesMeta extends TypegenMeta {
       missingImplementations: {
         actions: 'someAction';
@@ -498,7 +486,7 @@
     }
 
     function App() {
-      const service = useInterpret(() =>
+      const actorRef = useInterpret(() =>
         machine.provide({
           actions: {
             someAction: () => {}
@@ -506,13 +494,13 @@
         })
       );
 
-      return <ChildComponent actorRef={service} />;
-    }
-
-    render(<App />);
-  });
-
-  it('returned service created based on a lazy machine that supplies missing implementations using `withConfig` should be assignable to the ActorRefFrom<...> type', () => {
+      return <ChildComponent actorRef={actorRef} />;
+    }
+
+    render(<App />);
+  });
+
+  it('returned actor created based on a lazy machine that supplies missing implementations using `withConfig` should be assignable to the ActorRefFrom<...> type', () => {
     interface TypesMeta extends TypegenMeta {
       missingImplementations: {
         actions: 'someAction';
@@ -531,7 +519,7 @@
     }
 
     function App() {
-      const service = useInterpret(() =>
+      const actorRef = useInterpret(() =>
         machine.provide({
           actions: {
             someAction: () => {}
@@ -539,7 +527,7 @@
         })
       );
 
-      return <ChildComponent actorRef={service} />;
+      return <ChildComponent actorRef={actorRef} />;
     }
 
     render(<App />);
@@ -551,9 +539,9 @@
     interface TypesMeta extends TypegenMeta {
       missingImplementations: {
         actions: never;
-        delays: never;
-        guards: never;
-        services: never;
+        actors: never;
+        delays: never;
+        guards: never;
       };
     }
 
@@ -574,9 +562,9 @@
     interface TypesMeta extends TypegenMeta {
       missingImplementations: {
         actions: 'myAction';
-        delays: never;
-        guards: never;
-        services: never;
+        actors: never;
+        delays: never;
+        guards: never;
       };
       eventsCausingActions: {
         myAction: 'FOO';
@@ -604,9 +592,9 @@
     interface TypesMeta extends TypegenMeta {
       missingImplementations: {
         actions: 'myAction';
+        actors: never;
         delays: 'myDelay';
         guards: never;
-        services: never;
       };
       eventsCausingActions: {
         myAction: 'FOO';
@@ -674,9 +662,9 @@
     interface TypesMeta extends TypegenMeta {
       missingImplementations: {
         actions: 'fooAction';
-        delays: never;
-        guards: never;
-        services: never;
+        actors: never;
+        delays: never;
+        guards: never;
       };
       eventsCausingActions: { fooAction: 'FOO' };
       eventsCausingDelays: { barDelay: 'BAR' };
@@ -722,7 +710,7 @@
     interface TypesMeta extends TypegenMeta {
       missingImplementations: {
         actions: never;
-        services: never;
+        actors: never;
         guards: never;
         delays: never;
       };
@@ -762,7 +750,7 @@
     interface TypesMeta extends TypegenMeta {
       missingImplementations: {
         actions: never;
-        services: never;
+        actors: never;
         guards: never;
         delays: never;
       };
@@ -801,13 +789,13 @@
     render(<App />);
   });
 
-  it('returned service created based on a machine that supplies missing implementations using `withConfig` should be assignable to the ActorRefFrom<...> type', () => {
+  it('returned actor created based on a machine that supplies missing implementations using `withConfig` should be assignable to the ActorRefFrom<...> type', () => {
     interface TypesMeta extends TypegenMeta {
       missingImplementations: {
         actions: 'someAction';
-        delays: never;
-        guards: never;
-        services: never;
+        actors: never;
+        delays: never;
+        guards: never;
       };
     }
 
@@ -816,7 +804,7 @@
     });
 
     const Context = createActorContext(
-      machine.withConfig({
+      machine.provide({
         actions: {
           someAction: () => {}
         }
