<<<<<<< HEAD
// @ts-nocheck
import * as WebSocket from 'ws';
=======
import WebSocket from 'ws';
>>>>>>> 49993953
import { createMachine, interpret, send } from 'xstate';
import { toSCXMLEvent } from 'xstate/src/utils';
import { inspect } from '@xstate/inspect/src/server';
import { invokeCallback } from 'xstate/src/invoke';

inspect({
  server: new WebSocket.Server({
    port: 8888
  })
});

const machine = createMachine({
  initial: 'inactive',
  invoke: {
    id: 'ponger',
    src: invokeCallback(() => (cb, receive) => {
      receive((event) => {
        if (event.type === 'PING') {
          cb(
            toSCXMLEvent({
              type: 'PONG',
              arr: [1, 2, 3]
            })
          );
        }
      });
    })
  },
  states: {
    inactive: {
      after: {
        1000: 'active'
      }
    },
    active: {
      entry: send('PING', { to: 'ponger', delay: 1000 }),
      on: {
        PONG: 'inactive'
      }
    }
  }
});

interpret(machine, { devTools: true })
  .onTransition((s) => console.log(s.value))
  .start();<|MERGE_RESOLUTION|>--- conflicted
+++ resolved
@@ -1,9 +1,4 @@
-<<<<<<< HEAD
-// @ts-nocheck
-import * as WebSocket from 'ws';
-=======
 import WebSocket from 'ws';
->>>>>>> 49993953
 import { createMachine, interpret, send } from 'xstate';
 import { toSCXMLEvent } from 'xstate/src/utils';
 import { inspect } from '@xstate/inspect/src/server';
