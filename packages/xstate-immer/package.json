--- conflicted
+++ resolved
@@ -40,22 +40,11 @@
   },
   "dependencies": {},
   "peerDependencies": {
-<<<<<<< HEAD
-    "immer": "^9.0.6",
+    "immer": "^9.0.6 || ^10",
     "xstate": "^5.0.0-beta.14"
   },
   "devDependencies": {
-    "immer": "^9.0.6",
+    "immer": "^10.0.2",
     "xstate": "5.0.0-beta.14"
-=======
-    "immer": "^9.0.6 || ^10",
-    "xstate": "^4.37.2"
-  },
-  "devDependencies": {
-    "immer": "^10.0.2",
-    "lerna-alias": "3.0.3-0",
-    "typescript": "^4.8.4",
-    "xstate": "*"
->>>>>>> 49966df6
   }
 }