import * as React from 'react';
import { useMachine, useActor } from '../src';
import {
  assign,
  Interpreter,
  doneInvoke,
  State,
  createMachine,
  send,
<<<<<<< HEAD
  spawnPromise,
  ActorRefFrom,
  spawn
=======
  InterpreterFrom,
  StateFrom,
  AnyState
>>>>>>> e58857fb
} from 'xstate';
import {
  render,
  fireEvent,
  waitForElement,
  cleanup
} from '@testing-library/react';
import { useState } from 'react';
import { invokePromise, invokeCallback, invokeMachine } from 'xstate/invoke';
import { asEffect, asLayoutEffect } from '../src/useMachine';
import { DoneEventObject } from 'xstate';
import { createBehaviorFrom } from 'xstate/behaviors';

afterEach(() => {
  cleanup();
  jest.useRealTimers();
});

describe('useMachine hook', () => {
  const context = {
    data: undefined
  };
  const fetchMachine = createMachine<
    typeof context,
    { type: 'FETCH' } | DoneEventObject
  >({
    id: 'fetch',
    initial: 'idle',
    context,
    states: {
      idle: {
        on: { FETCH: 'loading' }
      },
      loading: {
        invoke: {
          id: 'fetchData',
          src: 'fetchData',
          onDone: {
            target: 'success',
            actions: assign({
              data: (_, e) => e.data
            }),
            guard: (_, e) => e.data.length
          }
        }
      },
      success: {
        type: 'final'
      }
    }
  });

  const persistedFetchState = fetchMachine.transition('loading', {
    type: 'done.invoke.fetchData',
    data: 'persisted data'
  });

  const Fetcher: React.FC<{
    onFetch: () => Promise<any>;
    persistedState?: AnyState;
  }> = ({
    onFetch = () => {
      console.log('fetching...');
      return new Promise((res) => res('some data'));
    },
    persistedState
  }) => {
    const [current, send] = useMachine(fetchMachine, {
      actors: {
        fetchData: invokePromise(onFetch)
      },
      state: persistedState
    });

    console.log(current.value);

    switch (current.value) {
      case 'idle':
        return <button onClick={(_) => send('FETCH')}>Fetch</button>;
      case 'loading':
        return <div>Loading...</div>;
      case 'success':
        return (
          <div>
            Success! Data: <div data-testid="data">{current.context.data}</div>
          </div>
        );
      default:
        return null;
    }
  };

  it('should work with the useMachine hook', async () => {
    const { getByText, getByTestId } = render(
      <Fetcher onFetch={() => new Promise((res) => res('fake data'))} />
    );
    const button = getByText('Fetch');
    fireEvent.click(button);
    getByText('Loading...');
    await waitForElement(() => getByText(/Success/));
    const dataEl = getByTestId('data');
    expect(dataEl.textContent).toBe('fake data');
  });

  it('should work with the useMachine hook (rehydrated state)', async () => {
    const { getByText, getByTestId } = render(
      <Fetcher
        onFetch={() => new Promise((res) => res('fake data'))}
        persistedState={persistedFetchState}
      />
    );

    await waitForElement(() => getByText(/Success/));
    const dataEl = getByTestId('data');
    expect(dataEl.textContent).toBe('persisted data');
  });

  it('should work with the useMachine hook (rehydrated state config)', async () => {
    const persistedFetchStateConfig = JSON.parse(
      JSON.stringify(persistedFetchState)
    );
    const { getByText, getByTestId } = render(
      <Fetcher
        onFetch={() => new Promise((res) => res('fake data'))}
        persistedState={persistedFetchStateConfig}
      />
    );

    await waitForElement(() => getByText(/Success/));
    const dataEl = getByTestId('data');
    expect(dataEl.textContent).toBe('persisted data');
  });

  it('should provide the service', () => {
    const Test = () => {
      const [, , service] = useMachine(fetchMachine);

      if (!(service instanceof Interpreter)) {
        throw new Error('service not instance of Interpreter');
      }

      return null;
    };

    render(<Test />);
  });

  it('should provide options for the service', () => {
    const Test = () => {
      const [, , service] = useMachine(fetchMachine, {
        execute: false
      });

      expect(service.options.execute).toBe(false);

      return null;
    };

    render(<Test />);
  });

  it('should merge machine context with options.context', () => {
    const testMachine = createMachine<{ foo: string; test: boolean }>({
      context: {
        foo: 'bar',
        test: false
      },
      initial: 'idle',
      states: {
        idle: {}
      }
    });

    const Test = () => {
      const [state] = useMachine(testMachine, {
        context: { test: true }
      });

      expect(state.context).toEqual({
        foo: 'bar',
        test: true
      });

      return null;
    };

    render(<Test />);
  });

  it('should not spawn actors until service is started', async (done) => {
    const spawnMachine = createMachine<any>({
      id: 'spawn',
      initial: 'start',
      context: { ref: undefined },
      states: {
        start: {
          entry: assign({
            ref: () =>
              spawnPromise(() => new Promise((res) => res(42)), 'my-promise')
          }),
          on: {
            [doneInvoke('my-promise')]: 'success'
          }
        },
        success: {
          type: 'final'
        }
      }
    });

    const Spawner = () => {
      const [current] = useMachine(spawnMachine);

      switch (current.value) {
        case 'start':
          return <span data-testid="start" />;
        case 'success':
          return <span data-testid="success" />;
        default:
          return null;
      }
    };

    const { getByTestId } = render(<Spawner />);
    await waitForElement(() => getByTestId('success'));
    done();
  });

  it('actions should not have stale data', async (done) => {
    const toggleMachine = createMachine<any, { type: 'TOGGLE' }>({
      initial: 'inactive',
      states: {
        inactive: {
          on: { TOGGLE: 'active' }
        },
        active: {
          entry: 'doAction'
        }
      }
    });

    const Toggle = () => {
      const [ext, setExt] = useState(false);

      const doAction = React.useCallback(() => {
        expect(ext).toBeTruthy();
        done();
      }, [ext]);

      const [, send] = useMachine(toggleMachine, {
        actions: {
          doAction
        }
      });

      return (
        <>
          <button
            data-testid="extbutton"
            onClick={(_) => {
              setExt(true);
            }}
          />
          <button
            data-testid="button"
            onClick={(_) => {
              send('TOGGLE');
            }}
          />
        </>
      );
    };

    const { getByTestId } = render(<Toggle />);

    const button = getByTestId('button');
    const extButton = getByTestId('extbutton');
    fireEvent.click(extButton);

    fireEvent.click(button);
  });

  it('should compile with typed matches (createMachine)', () => {
    interface TestContext {
      count?: number;
      user?: { name: string };
    }

    const machine = createMachine<TestContext, any>({
      initial: 'loading',
      states: {
        loading: {
          initial: 'one',
          states: {
            one: {},
            two: {}
          }
        },
        loaded: {}
      }
    });

    const ServiceApp: React.FC<{
<<<<<<< HEAD
      service: Interpreter<TestContext, any>;
=======
      service: InterpreterFrom<typeof machine>;
>>>>>>> e58857fb
    }> = ({ service }) => {
      const [state] = useActor(service);

      if (state.matches('loaded')) {
        const name = state.context.user!.name;

        // never called - it's okay if the name is undefined
        expect(name).toBeTruthy();
      } else if (state.matches('loading')) {
        // Make sure state isn't "never" - if it is, tests will fail to compile
        expect(state).toBeTruthy();
      }

      return null;
    };

    const App = () => {
      const [state, , service] = useMachine(machine);

      if (state.matches('loaded')) {
        const name = state.context.user!.name;

        // never called - it's okay if the name is undefined
        expect(name).toBeTruthy();
      } else if (state.matches('loading')) {
        // Make sure state isn't "never" - if it is, tests will fail to compile
        expect(state).toBeTruthy();
      }

      return <ServiceApp service={service} />;
    };

    // Just testing that it compiles
    render(<App />);
  });

  it('should capture all actions', (done) => {
    let count = 0;

    const machine = createMachine<any, { type: 'EVENT' }>({
      initial: 'active',
      states: {
        active: {
          on: {
            EVENT: {
              actions: asEffect(() => {
                count++;
              })
            }
          }
        }
      }
    });

    const App = () => {
      const [stateCount, setStateCount] = useState(0);
      const [state, send] = useMachine(machine);

      React.useEffect(() => {
        send('EVENT');
        send('EVENT');
        send('EVENT');
        send('EVENT');
      }, []);

      React.useEffect(() => {
        setStateCount((c) => c + 1);
      }, [state]);

      return <div data-testid="count">{stateCount}</div>;
    };

    const { getByTestId } = render(<App />);

    const countEl = getByTestId('count');

    // Component should only rerender twice:
    // - 1 time for the initial state
    // - and 1 time for the four (batched) events
    expect(countEl.textContent).toEqual('2');
    expect(count).toEqual(4);
    done();
  });

  it('should capture initial actions', (done) => {
    let count = 0;

    const machine = createMachine({
      initial: 'active',
      states: {
        active: {
          entry: asEffect(() => {
            count++;
          })
        }
      }
    });

    const App = () => {
      useMachine(machine);

      return <div />;
    };

    render(<App />);

    expect(count).toEqual(1);
    done();
  });

  it('effects should happen after normal actions', (done) => {
    const order: string[] = [];

    const machine = createMachine({
      initial: 'active',
      states: {
        active: {
          entry: [
            asEffect(() => {
              order.push('effect');
            }),
            () => {
              order.push('non-effect');
            }
          ]
        }
      }
    });

    const App = () => {
      useMachine(machine);

      return <div />;
    };

    render(<App />);

    expect(order).toEqual(['non-effect', 'effect']);
    done();
  });

  it('layout effects should happen after normal actions', (done) => {
    const order: string[] = [];

    const machine = createMachine(
      {
        initial: 'active',
        states: {
          active: {
            entry: [
              asEffect(() => {
                order.push('effect');
              }),
              () => {
                order.push('non-effect');
              },
              asLayoutEffect(() => {
                order.push('layout effect');
              }),
              'stringEffect',
              'stringLayoutEffect'
            ]
          }
        }
      },
      {
        actions: {
          // @ts-ignore TODO: determine if we should deprecate asEffect
          stringEffect: asEffect(() => {
            order.push('string effect');
          }),
          // @ts-ignore TODO: determine if we should deprecate asLayoutEffect
          stringLayoutEffect: asLayoutEffect(() => {
            order.push('string layout effect');
          })
        }
      }
    );

    const App = () => {
      useMachine(machine);

      return <div />;
    };

    render(<App />);

    expect(order).toEqual([
      'non-effect',
      'layout effect',
      'string layout effect',
      'effect',
      'string effect'
    ]);
    done();
  });

  it('initial effect actions should execute during the very first commit phase', (done) => {
    let commitPhaseCounter = 0;

    const machine = createMachine({
      initial: 'active',
      states: {
        active: {
          entry: [
            asLayoutEffect(() => {
              expect(commitPhaseCounter).toBe(1);
            }),
            asEffect(() => {
              expect(commitPhaseCounter).toBe(1);
            })
          ]
        }
      }
    });

    const App = () => {
      React.useLayoutEffect(() => {
        commitPhaseCounter++;
      });
      useMachine(machine);

      return <div />;
    };

    render(
      <React.StrictMode>
        <App />
      </React.StrictMode>
    );
    done();
  });

  it('should accept a lazily created machine', () => {
    const App = () => {
      const [state] = useMachine(() =>
        createMachine({
          initial: 'idle',
          states: {
            idle: {}
          }
        })
      );

      expect(state.matches('idle')).toBeTruthy();

      return null;
    };

    render(<App />);
  });

  it('should not miss initial synchronous updates', () => {
    const m = createMachine<{ count: number }>({
      initial: 'idle',
      context: {
        count: 0
      },
      entry: [assign({ count: 1 }), send('INC')],
      on: {
        INC: {
          actions: [assign({ count: (ctx) => ++ctx.count }), send('UNHANDLED')]
        }
      },
      states: {
        idle: {}
      }
    });

    const App = () => {
      const [state] = useMachine(m);
      return <>{state.context.count}</>;
    };

    const { container } = render(<App />);

    expect(container.textContent).toBe('2');
  });

  // TODO
  it.skip('should only render once when initial microsteps are involved', () => {
    let rerenders = 0;

    const m = createMachine<{ stuff: number[] }>(
      {
        initial: 'init',
        context: { stuff: [1, 2, 3] },
        states: {
          init: {
            entry: 'setup',
            always: 'ready'
          },
          ready: {}
        }
      },
      {
        actions: {
          setup: assign({
            stuff: (context) => [...context.stuff, 4]
          })
        }
      }
    );

    const App = () => {
      useMachine(m);
      rerenders++;
      return null;
    };

    render(<App />);

    expect(rerenders).toBe(1);
  });

  // TODO
  it.skip('should maintain the same reference for objects created when resolving initial state', () => {
    let effectsFired = 0;

    const m = createMachine<{ counter: number; stuff: number[] }>(
      {
        initial: 'init',
        context: { counter: 0, stuff: [1, 2, 3] },
        states: {
          init: {
            entry: 'setup'
          }
        },
        on: {
          INC: {
            actions: 'increase'
          }
        }
      },
      {
        actions: {
          setup: assign({
            stuff: (context) => [...context.stuff, 4]
          }),
          increase: assign({
            counter: (context) => ++context.counter
          })
        }
      }
    );

    const App = () => {
      const [state, send] = useMachine(m);

      // this effect should only fire once since `stuff` never changes
      React.useEffect(() => {
        effectsFired++;
      }, [state.context.stuff]);

      return (
        <>
          <div>{`Counter: ${state.context.counter}`}</div>
          <button onClick={() => send('INC')}>Increase</button>
        </>
      );
    };

    const { getByRole } = render(<App />);

    expect(effectsFired).toBe(1);

    const button = getByRole('button');
    fireEvent.click(button);

    expect(effectsFired).toBe(1);
  });

  it('should successfully spawn actors from the lazily declared context', () => {
    let childSpawned = false;

    const machine = createMachine({
      context: () => ({
        ref: spawn(
          createBehaviorFrom(() => {
            childSpawned = true;
          })
        )
      })
    });

    const App = () => {
      useMachine(machine);
      return null;
    };

    render(<App />);

    expect(childSpawned).toBe(true);
  });

  it('should be able to use an action provided outside of React', () => {
    let actionCalled = false;

    const machine = createMachine(
      {
        on: {
          EV: {
            actions: 'foo'
          }
        }
      },
      {
        actions: {
          foo: () => (actionCalled = true)
        }
      }
    );

    const App = () => {
      const [_state, send] = useMachine(machine);
      React.useEffect(() => {
        send({ type: 'EV' });
      }, []);
      return null;
    };

    render(<App />);

    expect(actionCalled).toBe(true);
  });

  it('should be able to use a guard provided outside of React', () => {
    let guardCalled = false;

    const machine = createMachine(
      {
        initial: 'a',
        states: {
          a: {
            on: {
              EV: {
                guard: 'isAwesome',
                target: 'b'
              }
            }
          },
          b: {}
        }
      },
      {
        guards: {
          isAwesome: () => {
            guardCalled = true;
            return true;
          }
        }
      }
    );

    const App = () => {
      const [_state, send] = useMachine(machine);
      React.useEffect(() => {
        send({ type: 'EV' });
      }, []);
      return null;
    };

    render(<App />);

    expect(guardCalled).toBe(true);
  });

  it('should be able to use a service provided outside of React', () => {
    let serviceCalled = false;

    const machine = createMachine(
      {
        initial: 'a',
        states: {
          a: {
            on: {
              EV: 'b'
            }
          },
          b: {
            invoke: {
              src: 'foo'
            }
          }
        }
      },
      {
        actors: {
          foo: invokePromise(() => {
            serviceCalled = true;
            return Promise.resolve();
          })
        }
      }
    );

    const App = () => {
      const [_state, send] = useMachine(machine);
      React.useEffect(() => {
        send({ type: 'EV' });
      }, []);
      return null;
    };

    render(<App />);

    expect(serviceCalled).toBe(true);
  });

  it('should be able to use a delay provided outside of React', () => {
    jest.useFakeTimers();

    const machine = createMachine(
      {
        initial: 'a',
        states: {
          a: {
            on: {
              EV: 'b'
            }
          },
          b: {
            after: {
              myDelay: 'c'
            }
          },
          c: {}
        }
      },
      {
        delays: {
          myDelay: () => {
            return 300;
          }
        }
      }
    );

    const App = () => {
      const [state, send] = useMachine(machine);
      return (
        <>
          <div data-testid="result">{state.value}</div>
          <button onClick={() => send({ type: 'EV' })} />
        </>
      );
    };

    const { getByRole, getByTestId } = render(<App />);

    const btn = getByRole('button');
    fireEvent.click(btn);

    expect(getByTestId('result').textContent).toBe('b');

    jest.advanceTimersByTime(310);

    expect(getByTestId('result').textContent).toBe('c');
  });

  it('should not use stale data in a guard', () => {
    const machine = createMachine({
      initial: 'a',
      states: {
        a: {
          on: {
            EV: {
              guard: 'isAwesome',
              target: 'b'
            }
          }
        },
        b: {}
      }
    });

    const App = ({ isAwesome }: { isAwesome: boolean }) => {
      const [state, send] = useMachine(machine, {
        guards: {
          isAwesome: () => isAwesome
        }
      });
      return (
        <>
          <div data-testid="result">{state.value}</div>
          <button onClick={() => send({ type: 'EV' })} />
        </>
      );
    };

    const { rerender, getByRole, getByTestId } = render(
      <App isAwesome={false} />
    );
    rerender(<App isAwesome={true} />);

    const btn = getByRole('button');
    fireEvent.click(btn);

    expect(getByTestId('result').textContent).toBe('b');
  });
});

describe('useMachine (strict mode)', () => {
  it('should not invoke initial services more than once', () => {
    let activatedCount = 0;
    const machine = createMachine({
      initial: 'active',
      invoke: {
        src: invokeCallback(() => {
          activatedCount++;
          return () => {
            /* empty */
          };
        })
      },
      states: {
        active: {}
      }
    });

    const Test = () => {
      useMachine(machine);

      return null;
    };

    render(
      <React.StrictMode>
        <Test />
      </React.StrictMode>
    );

    expect(activatedCount).toEqual(1);
  });

  it('child component should be able to send an event to a parent immediately in an effect', (done) => {
    const machine = createMachine<any, { type: 'FINISH' }>({
      initial: 'active',
      states: {
        active: {
          on: { FINISH: 'success' }
        },
        success: {}
      }
    });

    const ChildTest: React.FC<{ send: any }> = ({ send }) => {
      // This will send an event to the parent service
      // BEFORE the service is ready.
      React.useLayoutEffect(() => {
        send({ type: 'FINISH' });
      }, []);

      return null;
    };

    const Test = () => {
      const [state, send] = useMachine(machine);

      if (state.matches('success')) {
        done();
      }

      return <ChildTest send={send} />;
    };

    render(
      <React.StrictMode>
        <Test />
      </React.StrictMode>
    );
  });

  it('custom data should be available right away for the invoked actor', (done) => {
    const childMachine = createMachine({
      initial: 'intitial',
      context: {
        value: 100
      },
      states: {
        intitial: {}
      }
    });

    const machine = createMachine({
      initial: 'active',
      states: {
        active: {
          invoke: {
            id: 'test',
            src: invokeMachine(childMachine),
            data: {
              value: () => 42
            }
          }
        }
      }
    });

    const Test = () => {
      const [state] = useMachine(machine);
      const [childState] = useActor(
        state.children.test as ActorRefFrom<typeof childMachine> // TODO: introduce typing for this in machine schema
      );

      expect(childState.context.value).toBe(42);

      return null;
    };

    render(
      <React.StrictMode>
        <Test />
      </React.StrictMode>
    );
    done();
  });

  // https://github.com/statelyai/xstate/issues/1334
  it('delayed transitions should work when initializing from a rehydrated state', () => {
    jest.useFakeTimers();
    try {
      const testMachine = createMachine<any, { type: 'START' }>({
        id: 'app',
        initial: 'idle',
        states: {
          idle: {
            on: {
              START: 'doingStuff'
            }
          },
          doingStuff: {
            id: 'doingStuff',
            after: {
              100: 'idle'
            }
          }
        }
      });

      const persistedState = JSON.stringify(testMachine.initialState);

      let currentState: StateFrom<typeof testMachine>;

      const Test = () => {
        const [state, send] = useMachine(testMachine, {
          state: State.create(JSON.parse(persistedState))
        });

        currentState = state;

        return (
          <button onClick={() => send('START')} data-testid="button"></button>
        );
      };

      const { getByTestId } = render(
        <React.StrictMode>
          <Test />
        </React.StrictMode>
      );

      const button = getByTestId('button');

      fireEvent.click(button);

      jest.advanceTimersByTime(110);

      expect(currentState!.matches('idle')).toBe(true);
    } finally {
      jest.useRealTimers();
    }
  });

  it('should accept a lazily created machine', () => {
    const App = () => {
      const [state] = useMachine(() =>
        createMachine({
          initial: 'idle',
          states: {
            idle: {}
          }
        })
      );

      expect(state.matches('idle')).toBeTruthy();

      return null;
    };

    render(<App />);
  });

  it('should not miss initial synchronous updates', () => {
    const m = createMachine<{ count: number }>({
      initial: 'idle',
      context: {
        count: 0
      },
      entry: [assign({ count: 1 }), send('INC')],
      on: {
        INC: {
          actions: [assign({ count: (ctx) => ++ctx.count }), send('UNHANDLED')]
        }
      },
      states: {
        idle: {}
      }
    });

    const App = () => {
      const [state] = useMachine(m);
      return <>{state.context.count}</>;
    };

    const { container } = render(<App />);

    expect(container.textContent).toBe('2');
  });
});<|MERGE_RESOLUTION|>--- conflicted
+++ resolved
@@ -1,33 +1,30 @@
+import {
+  cleanup,
+  fireEvent,
+  render,
+  waitForElement
+} from '@testing-library/react';
 import * as React from 'react';
-import { useMachine, useActor } from '../src';
+import { useState } from 'react';
 import {
+  ActorRefFrom,
+  AnyState,
   assign,
+  createMachine,
+  DoneEventObject,
+  doneInvoke,
   Interpreter,
-  doneInvoke,
+  InterpreterFrom,
+  send,
+  spawn,
+  spawnPromise,
   State,
-  createMachine,
-  send,
-<<<<<<< HEAD
-  spawnPromise,
-  ActorRefFrom,
-  spawn
-=======
-  InterpreterFrom,
-  StateFrom,
-  AnyState
->>>>>>> e58857fb
+  StateFrom
 } from 'xstate';
-import {
-  render,
-  fireEvent,
-  waitForElement,
-  cleanup
-} from '@testing-library/react';
-import { useState } from 'react';
-import { invokePromise, invokeCallback, invokeMachine } from 'xstate/invoke';
+import { createBehaviorFrom } from 'xstate/behaviors';
+import { invokeCallback, invokeMachine, invokePromise } from 'xstate/invoke';
+import { useActor, useMachine } from '../src';
 import { asEffect, asLayoutEffect } from '../src/useMachine';
-import { DoneEventObject } from 'xstate';
-import { createBehaviorFrom } from 'xstate/behaviors';
 
 afterEach(() => {
   cleanup();
@@ -319,11 +316,7 @@
     });
 
     const ServiceApp: React.FC<{
-<<<<<<< HEAD
-      service: Interpreter<TestContext, any>;
-=======
       service: InterpreterFrom<typeof machine>;
->>>>>>> e58857fb
     }> = ({ service }) => {
       const [state] = useActor(service);
 
@@ -622,7 +615,7 @@
       {
         actions: {
           setup: assign({
-            stuff: (context) => [...context.stuff, 4]
+            stuff: (context: any) => [...context.stuff, 4]
           })
         }
       }
@@ -661,10 +654,10 @@
       {
         actions: {
           setup: assign({
-            stuff: (context) => [...context.stuff, 4]
+            stuff: (context: any) => [...context.stuff, 4]
           }),
           increase: assign({
-            counter: (context) => ++context.counter
+            counter: (context: any) => ++context.counter
           })
         }
       }
