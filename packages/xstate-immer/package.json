--- conflicted
+++ resolved
@@ -45,10 +45,6 @@
   },
   "devDependencies": {
     "immer": "^10.0.2",
-<<<<<<< HEAD
     "xstate": "workspace:^"
-=======
-    "xstate": "5.17.0"
->>>>>>> eac555ec
   }
 }