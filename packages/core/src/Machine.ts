--- conflicted
+++ resolved
@@ -1,3 +1,4 @@
+import { DefaultTypegenMeta, MaybeTypegenMachineOptions, TypegenMeta } from '.';
 import { Model } from './model.types';
 import { StateNode } from './StateNode';
 import {
@@ -10,12 +11,6 @@
   StateSchema,
   Typestate
 } from './types';
-<<<<<<< HEAD
-import { StateNode } from './StateNode';
-import { Model, ModelContextFrom, ModelActionsFrom } from './model.types';
-import { MaybeTypegenMachineOptions, TypegenMeta } from '.';
-=======
->>>>>>> 2fbd43ed
 
 /**
  * @deprecated Use `createMachine(...)` instead.
@@ -56,35 +51,26 @@
 export function createMachine<
   TContext,
   TEvent extends EventObject,
-  TMeta extends TypegenMeta
+  TTypestate extends Typestate<TContext> = { value: any; context: TContext },
+  TMeta extends TypegenMeta = DefaultTypegenMeta
 >(
-  // Ensure that only the first overload matches models, and prevent
-  // accidental inference of the model as the `TContext` (which leads to cryptic errors)
   config: TContext extends Model<any, any, any, any>
-    ? never
-    : MachineConfig<TContext, any, TEvent> & { types: TMeta },
+    ? 'Model type no longer supported as generic type. Please use `model.createMachine(...)` instead.'
+    : MachineConfig<TContext, any, TEvent> & { types?: TMeta },
   options?: Partial<MaybeTypegenMachineOptions<TContext, TEvent, TMeta>>
 ): StateMachine<TContext, any, TEvent, any, any, TMeta>;
+
 export function createMachine<
   TContext,
   TEvent extends EventObject = AnyEventObject,
-  TTypestate extends Typestate<TContext> = { value: any; context: TContext }
->(
-  config: TContext extends Model<any, any, any, any>
-    ? 'Model type no longer supported as generic type. Please use `model.createMachine(...)` instead.'
-    : MachineConfig<TContext, any, TEvent>,
-  options?: Partial<MachineOptions<TContext, TEvent>>
-): StateMachine<TContext, any, TEvent, TTypestate>;
-export function createMachine<
-  TContext,
-  TEvent extends EventObject = AnyEventObject,
-  TTypestate extends Typestate<TContext> = { value: any; context: TContext }
+  TTypestate extends Typestate<TContext> = { value: any; context: TContext },
+  TMeta extends TypegenMeta = DefaultTypegenMeta
 >(
   config: MachineConfig<TContext, any, TEvent>,
-  options?: Partial<MachineOptions<TContext, TEvent>>
-): StateMachine<TContext, any, TEvent, TTypestate> {
+  options?: Partial<MaybeTypegenMachineOptions<TContext, TEvent, TMeta>>
+): StateMachine<TContext, any, TEvent, TTypestate, any, TMeta> {
   return new StateNode<TContext, any, TEvent, TTypestate>(
     config,
     options
-  ) as StateMachine<TContext, any, TEvent, TTypestate>;
+  ) as StateMachine<TContext, any, TEvent, TTypestate, any, TMeta>;
 }