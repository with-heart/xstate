import type { StateNode } from './StateNode.js';
import type { State } from './State.js';
import type { ActorStatus, Clock, Interpreter } from './interpreter.js';
import type { StateMachine } from './StateMachine.js';
import type { LifecycleSignal } from './actors/index.js';
import {
  TypegenDisabled,
  ResolveTypegenMeta,
  TypegenConstraint,
  MarkAllImplementationsAsProvided,
  AreAllImplementationsAssumedToBeProvided
} from './typegenTypes.js';

export type AnyFunction = (...args: any[]) => any;

type ReturnTypeOrValue<T> = T extends AnyFunction ? ReturnType<T> : T;

// https://github.com/microsoft/TypeScript/issues/23182#issuecomment-379091887
export type IsNever<T> = [T] extends [never] ? true : false;

export type Compute<A extends any> = { [K in keyof A]: A[K] } & unknown;
export type Prop<T, K> = K extends keyof T ? T[K] : never;
export type Values<T> = T[keyof T];
export type Merge<M, N> = Omit<M, keyof N> & N;
// TODO: replace in v5 with:
// export type IndexByType<T extends { type: string }> = { [E in T as E['type']]: E; };
export type IndexByType<T extends { type: string }> = {
  [K in T['type']]: T extends any ? (K extends T['type'] ? T : never) : never;
};

export type Equals<A1 extends any, A2 extends any> = (<A>() => A extends A2
  ? true
  : false) extends <A>() => A extends A1 ? true : false
  ? true
  : false;
export type IsAny<T> = Equals<T, any>;
export type Cast<A, B> = A extends B ? A : B;
export type NoInfer<T> = [T][T extends any ? 0 : any];
export type LowInfer<T> = T & {};

export type EventType = string;
export type ActionType = string;
export type MetaObject = Record<string, any>;

export type Lazy<T> = () => T;
export type MaybeLazy<T> = T | Lazy<T>;

/**
 * The full definition of an event, with a string `type`.
 */
export interface EventObject {
  /**
   * The type of event that is sent.
   */
  type: string;
}

export interface AnyEventObject extends EventObject {
  [key: string]: any;
}

export interface BaseActionObject {
  type: string;
<<<<<<< HEAD
  params?: Record<string, any>;
  execute?: (actorCtx: ActorContext<any, any>) => void;
}

export interface BuiltInActionObject {
  type: `xstate.${string}`;
  params: Record<string, any>;
=======
  [other: string]: any;
  [notAnArrayLike: number]: never;
}

/**
 * The full definition of an action, with a string `type` and an
 * `exec` implementation function.
 */
export interface ActionObject<
  TContext,
  TExpressionEvent extends EventObject,
  TEvent extends EventObject = TExpressionEvent,
  TAction extends BaseActionObject = BaseActionObject
> {
  type: string;
  /**
   * The implementation for executing the action.
   */
  exec?:
    | ActionFunction<TContext, TExpressionEvent, BaseActionObject, TEvent>
    | undefined;

  /** @deprecated an internal signature that doesn't exist at runtime. Its existence helps TS to choose a better code path in the inference algorithm  */
  (
    arg: TContext,
    ev: TExpressionEvent,
    meta: ActionMeta<TContext, TEvent, TAction>
  ): void;
>>>>>>> 035b4140
}

export interface BaseDynamicActionObject<
  TContext extends MachineContext,
  TEvent extends EventObject,
  TResolvedAction extends BaseActionObject,
  TDynamicParams extends Record<string, any>
> {
  type: `xstate.${string}`;
  params: TDynamicParams;
  resolve: (
    _event: SCXML.Event<TEvent>,
    extra: {
      state: State<TContext, TEvent>;
      /**
       * The original action object
       */
      action: BaseActionObject;
      actorContext: ActorContext<any, any> | undefined;
    }
  ) => [AnyState, TResolvedAction];
}

export type MachineContext = Record<string, any>;

export interface ActionMeta<
  TContext extends MachineContext,
  TEvent extends EventObject,
  TAction extends BaseActionObject = BaseActionObject
> extends StateMeta<TContext, TEvent> {
  action: TAction;
  _event: SCXML.Event<TEvent>;
}

// TODO: do not accept machines without all implementations
// we should also accept a raw machine as a behavior here
// or just make machine a behavior
export type Spawner = <T extends ActorBehavior<any, any> | string>( // TODO: read string from machine behavior keys
  behavior: T,
  name?: string
) => T extends ActorBehavior<infer TActorEvent, infer TActorEmitted>
  ? ActorRef<TActorEvent, TActorEmitted>
  : ActorRef<any, any>; // TODO: narrow this to behaviors from machine

export interface AssignMeta<
  TContext extends MachineContext,
  TEvent extends EventObject
> {
  state: State<TContext, TEvent>;
  action: BaseActionObject;
  _event: SCXML.Event<TEvent>;
  spawn: Spawner;
}

export type ActionFunction<
<<<<<<< HEAD
  TContext extends MachineContext,
  TEvent extends EventObject,
  TAction extends BaseActionObject = BaseActionObject
=======
  TContext,
  TExpressionEvent extends EventObject,
  TAction extends BaseActionObject = BaseActionObject,
  TEvent extends EventObject = TExpressionEvent
>>>>>>> 035b4140
> = {
  bivarianceHack(
    context: TContext,
    event: TExpressionEvent,
    meta: ActionMeta<TContext, TEvent, TAction>
  ): void;
}['bivarianceHack'];

export interface ChooseCondition<
  TContext extends MachineContext,
  TEvent extends EventObject
> {
  guard?: GuardConfig<TContext, TEvent>;
  actions: Actions<TContext, TEvent>;
}

export type Action<
<<<<<<< HEAD
  TContext extends MachineContext,
  TEvent extends EventObject
> =
  | ActionType
  | BaseActionObject
  | ActionFunction<TContext, TEvent>
  | BaseDynamicActionObject<TContext, TEvent, any, any>; // TODO: fix last param
=======
  TContext,
  TExpressionEvent extends EventObject,
  TEvent extends EventObject = TExpressionEvent
> =
  | ActionType
  | BaseActionObject
  | ActionObject<TContext, TExpressionEvent, TEvent>
  | ActionFunction<TContext, TExpressionEvent, BaseActionObject, TEvent>;
>>>>>>> 035b4140

/**
 * Extracts action objects that have no extra properties.
 */
type SimpleActionsFrom<T extends BaseActionObject> = BaseActionObject extends T
  ? T // If actions are unspecified, all action types are allowed (unsafe)
  : ExtractWithSimpleSupport<T>;

<<<<<<< HEAD
export type BaseAction<
  TContext extends MachineContext,
  TEvent extends EventObject,
  TAction extends BaseActionObject
=======
/**
 * Events that do not require payload
 */
export type SimpleEventsOf<TEvent extends EventObject> =
  ExtractWithSimpleSupport<TEvent>;

export type BaseAction<
  TContext,
  TExpressionEvent extends EventObject,
  TAction extends BaseActionObject,
  TEvent extends EventObject = TExpressionEvent
>>>>>>> 035b4140
> =
  | BaseDynamicActionObject<
      TContext,
      TEvent,
      any, // TODO: at the very least this should include TAction, but probably at a covariant position or something, we really need to rethink how action objects are typed
      any
    >
  | TAction
<<<<<<< HEAD
  | SimpleActionsFrom<TAction>['type']
  | ActionFunction<TContext, TEvent>;

export type BaseActions<
  TContext extends MachineContext,
=======
  | RaiseAction<TContext, TExpressionEvent, TEvent>
  | SendAction<TContext, TExpressionEvent, TEvent>
  | AssignAction<TContext, TExpressionEvent, TEvent>
  | LogAction<TContext, TExpressionEvent, TEvent>
  | CancelAction<TContext, TExpressionEvent, TEvent>
  | StopAction<TContext, TExpressionEvent, TEvent>
  | ChooseAction<TContext, TExpressionEvent, TEvent>
  | PureAction<TContext, TExpressionEvent, TEvent>
  | ActionFunction<TContext, TExpressionEvent, TAction, TEvent>;

export type BaseActions<
  TContext,
  TExpressionEvent extends EventObject,
>>>>>>> 035b4140
  TEvent extends EventObject,
  TAction extends BaseActionObject
> = SingleOrArray<BaseAction<TContext, TExpressionEvent, TAction, TEvent>>;

export type Actions<
<<<<<<< HEAD
  TContext extends MachineContext,
  TEvent extends EventObject
> = SingleOrArray<Action<TContext, TEvent>>;
=======
  TContext,
  TExpressionEvent extends EventObject,
  TEvent extends EventObject = TExpressionEvent
> = SingleOrArray<Action<TContext, TExpressionEvent, TEvent>>;
>>>>>>> 035b4140

export type StateKey = string | AnyState;

export interface StateValueMap {
  [key: string]: StateValue;
}

/**
 * The string or object representing the state value relative to the parent state node.
 *
 * - For a child atomic state node, this is a string, e.g., `"pending"`.
 * - For complex state nodes, this is an object, e.g., `{ success: "someChildState" }`.
 */
export type StateValue = string | StateValueMap;

export type GuardPredicate<
  TContext extends MachineContext,
  TEvent extends EventObject
> = (
  context: TContext,
  event: TEvent,
  meta: GuardMeta<TContext, TEvent>
) => boolean;

export interface DefaultGuardObject<
  TContext extends MachineContext,
  TEvent extends EventObject
> {
  type: string;
  params?: { [key: string]: any };
  /**
   * Nested guards
   */
  children?: Array<GuardObject<TContext, TEvent>>;
  predicate?: GuardPredicate<TContext, TEvent>;
}

export type GuardEvaluator<
  TContext extends MachineContext,
  TEvent extends EventObject
> = (
  guard: GuardDefinition<TContext, TEvent>,
  context: TContext,
  _event: SCXML.Event<TEvent>,
  state: State<TContext, TEvent>,
  machine: StateMachine<TContext, TEvent>
) => boolean;

export interface GuardMeta<
  TContext extends MachineContext,
  TEvent extends EventObject
> extends StateMeta<TContext, TEvent> {
  guard: GuardDefinition<TContext, TEvent>;
  evaluate: GuardEvaluator<TContext, TEvent>;
}

export type GuardConfig<
  TContext extends MachineContext,
  TEvent extends EventObject
> = string | GuardPredicate<TContext, TEvent> | GuardObject<TContext, TEvent>;

export type GuardObject<
  TContext extends MachineContext,
  TEvent extends EventObject
> = BooleanGuardObject<TContext, TEvent> | DefaultGuardObject<TContext, TEvent>;

export interface GuardDefinition<
  TContext extends MachineContext,
  TEvent extends EventObject
> {
  type: string;
  children?: Array<GuardDefinition<TContext, TEvent>>;
  predicate?: GuardPredicate<TContext, TEvent>;
  params: { [key: string]: any };
}

export interface BooleanGuardObject<
  TContext extends MachineContext,
  TEvent extends EventObject
> {
  type: 'xstate.boolean';
  children: Array<GuardConfig<TContext, TEvent>>;
  params: {
    op: 'and' | 'or' | 'not';
  };
  predicate: undefined;
}

export interface BooleanGuardDefinition<
  TContext extends MachineContext,
  TEvent extends EventObject
> extends GuardDefinition<TContext, TEvent> {
  type: 'xstate.boolean';
  params: {
    op: 'and' | 'or' | 'not';
  };
}

export type TransitionTarget = SingleOrArray<string>;

export interface TransitionConfig<
<<<<<<< HEAD
  TContext extends MachineContext,
  TEvent extends EventObject,
  TAction extends BaseActionObject = BaseActionObject
> {
  guard?: GuardConfig<TContext, TEvent>;
  actions?: BaseActions<TContext, TEvent, TAction>;
=======
  TContext,
  TExpressionEvent extends EventObject,
  TEvent extends EventObject = TExpressionEvent
> {
  cond?: Condition<TContext, TExpressionEvent>;
  actions?: BaseActions<TContext, TExpressionEvent, TEvent, BaseActionObject>;
  in?: StateValue;
>>>>>>> 035b4140
  internal?: boolean;
  target?: TransitionTarget | undefined;
  meta?: Record<string, any>;
  description?: string;
}

export interface TargetTransitionConfig<
  TContext extends MachineContext,
  TEvent extends EventObject
> extends TransitionConfig<TContext, TEvent> {
  target: TransitionTarget; // TODO: just make this non-optional
}

export type ConditionalTransitionConfig<
  TContext extends MachineContext,
  TEvent extends EventObject = EventObject
> = Array<TransitionConfig<TContext, TEvent>>;

export interface InitialTransitionConfig<
  TContext extends MachineContext,
  TEvent extends EventObject
> extends TransitionConfig<TContext, TEvent> {
  guard?: never;
  target: TransitionTarget;
}

export type Transition<
  TContext extends MachineContext,
  TEvent extends EventObject = EventObject
> =
  | string
  | TransitionConfig<TContext, TEvent>
  | ConditionalTransitionConfig<TContext, TEvent>;

type ExtractWithSimpleSupport<T extends { type: string }> = T extends any
  ? { type: T['type'] } extends T
    ? T
    : never
  : never;

export type Receiver<TEvent extends EventObject> = (
  listener: {
    bivarianceHack(event: TEvent): void;
  }['bivarianceHack']
) => void;

export type InvokeCallback<
  TEvent extends EventObject = AnyEventObject,
  TSentEvent extends EventObject = AnyEventObject
> = (
  callback: (event: TSentEvent) => void,
  onReceive: Receiver<TEvent>
) => (() => void) | Promise<any> | void;

export type ActorBehaviorCreator<
  TContext extends MachineContext,
  TEvent extends EventObject,
  TActorBehavior extends AnyActorBehavior = AnyActorBehavior
> = (
  context: TContext,
  event: TEvent,
  meta: {
    id: string;
    data?: any;
    src: InvokeSourceDefinition;
    _event: SCXML.Event<TEvent>;
    meta: MetaObject | undefined;
  }
) => TActorBehavior;

export interface InvokeMeta {
  data: any;
  src: InvokeSourceDefinition;
  meta: MetaObject | undefined;
}

export interface InvokeDefinition<
  TContext extends MachineContext,
  TEvent extends EventObject
> {
  id: string;
  /**
   * The source of the actor's behavior to be invoked
   */
  src: InvokeSourceDefinition;
  /**
   * If `true`, events sent to the parent service will be forwarded to the invoked service.
   *
   * Default: `false`
   */
  autoForward?: boolean;
  /**
   * Data from the parent machine's context to set as the (partial or full) context
   * for the invoked child machine.
   *
   * Data should be mapped to match the child machine's context shape.
   */
  data?: Mapper<TContext, TEvent, any> | PropertyMapper<TContext, TEvent, any>;
  /**
   * The transition to take upon the invoked child machine reaching its final top-level state.
   */
  onDone?:
    | string
    | SingleOrArray<TransitionConfig<TContext, DoneInvokeEvent<any>>>;
  /**
   * The transition to take upon the invoked child machine sending an error event.
   */
  onError?: string | SingleOrArray<TransitionConfig<TContext, ErrorEvent<any>>>;

  onSnapshot?:
    | string
    | SingleOrArray<TransitionConfig<TContext, SnapshotEvent<any>>>;

  toJSON: () => Omit<
    InvokeDefinition<TContext, TEvent>,
    'onDone' | 'onError' | 'toJSON'
  >;
  meta: MetaObject | undefined;
}

export interface Delay {
  id: string;
  /**
   * The time to delay the event, in milliseconds.
   */
  delay: number;
}

export type DelayedTransitions<
  TContext extends MachineContext,
  TEvent extends EventObject
> =
  | Record<
      string | number,
      string | SingleOrArray<TransitionConfig<TContext, TEvent>>
    >
  | Array<
      TransitionConfig<TContext, TEvent> & {
        delay: number | string | Expr<TContext, TEvent, number>;
      }
    >;

export type StateTypes =
  | 'atomic'
  | 'compound'
  | 'parallel'
  | 'final'
  | 'history'
  | string; // TODO: remove once TS fixes this type-widening issue

export type SingleOrArray<T> = T[] | T;

export type StateNodesConfig<
  TContext extends MachineContext,
  TEvent extends EventObject
> = {
  [K in string]: StateNode<TContext, TEvent>;
};

export type StatesConfig<
  TContext extends MachineContext,
  TEvent extends EventObject,
  TAction extends BaseActionObject = BaseActionObject
> = {
  [K in string]: StateNodeConfig<TContext, TEvent, TAction>;
};

export type StatesDefinition<
  TContext extends MachineContext,
  TEvent extends EventObject
> = {
  [K in string]: StateNodeDefinition<TContext, TEvent>;
};

export type TransitionConfigTarget = string | undefined;

export type TransitionConfigOrTarget<
<<<<<<< HEAD
  TContext extends MachineContext,
  TEvent extends EventObject
> = SingleOrArray<TransitionConfigTarget | TransitionConfig<TContext, TEvent>>;
=======
  TContext,
  TExpressionEvent extends EventObject,
  TEvent extends EventObject = TExpressionEvent
> = SingleOrArray<
  | TransitionConfigTarget<TContext, TEvent>
  | TransitionConfig<TContext, TExpressionEvent, TEvent>
>;
>>>>>>> 035b4140

export type TransitionsConfigMap<
  TContext extends MachineContext,
  TEvent extends EventObject
> = {
  [K in TEvent['type'] | '' | '*']?: K extends '' | '*'
    ? TransitionConfigOrTarget<TContext, TEvent>
    : TransitionConfigOrTarget<TContext, ExtractEvent<TEvent, K>, TEvent>;
};

type TransitionsConfigArray<
  TContext extends MachineContext,
  TEvent extends EventObject
> = Array<
  // distribute the union
  | (TEvent extends EventObject
      ? TransitionConfig<TContext, TEvent> & { event: TEvent['type'] }
      : never)
  | (TransitionConfig<TContext, TEvent> & { event: '*' })
>;

export type TransitionsConfig<
  TContext extends MachineContext,
  TEvent extends EventObject
> =
  | TransitionsConfigMap<TContext, TEvent>
  | TransitionsConfigArray<TContext, TEvent>;

export interface InvokeSourceDefinition {
  [key: string]: any;
  type: string;
}

export interface InvokeConfig<
  TContext extends MachineContext,
  TEvent extends EventObject
> {
  /**
   * The unique identifier for the invoked machine. If not specified, this
   * will be the machine's own `id`, or the URL (from `src`).
   */
  id?: string;
  /**
   * The source of the machine to be invoked, or the machine itself.
   */
  src:
    | string
    | InvokeSourceDefinition
    | ActorBehaviorCreator<TContext, TEvent>
    | ActorBehavior<any, any>; // TODO: fix types
  /**
   * If `true`, events sent to the parent service will be forwarded to the invoked service.
   *
   * Default: `false`
   */
  autoForward?: boolean;
  /**
   * Data from the parent machine's context to set as the (partial or full) context
   * for the invoked child machine.
   *
   * Data should be mapped to match the child machine's context shape.
   */
  data?: Mapper<TContext, TEvent, any> | PropertyMapper<TContext, TEvent, any>;
  /**
   * The transition to take upon the invoked child machine reaching its final top-level state.
   */
  onDone?:
    | string
    | SingleOrArray<TransitionConfigOrTarget<TContext, DoneInvokeEvent<any>>>;
  /**
   * The transition to take upon the invoked child machine sending an error event.
   */
  onError?:
    | string
    | SingleOrArray<TransitionConfigOrTarget<TContext, DoneInvokeEvent<any>>>;

  onSnapshot?:
    | string
    | SingleOrArray<TransitionConfigOrTarget<TContext, SnapshotEvent<any>>>;
  /**
   * Meta data related to this invocation
   */
  meta?: MetaObject;
}

export interface StateNodeConfig<
  TContext extends MachineContext,
  TEvent extends EventObject,
  TAction extends BaseActionObject = BaseActionObject
> {
  /**
   * The initial state transition.
   */
  initial?:
    | InitialTransitionConfig<TContext, TEvent>
    | SingleOrArray<string>
    | undefined;
  /**
   * The type of this state node:
   *
   *  - `'atomic'` - no child state nodes
   *  - `'compound'` - nested child state nodes (XOR)
   *  - `'parallel'` - orthogonal nested child state nodes (AND)
   *  - `'history'` - history state node
   *  - `'final'` - final state node
   */
  type?: 'atomic' | 'compound' | 'parallel' | 'final' | 'history';
  /**
   * Indicates whether the state node is a history state node, and what
   * type of history:
   * shallow, deep, true (shallow), false (none), undefined (none)
   */
  history?: 'shallow' | 'deep' | boolean | undefined;
  /**
   * The mapping of state node keys to their state node configurations (recursive).
   */
  states?: StatesConfig<TContext, TEvent, TAction> | undefined;
  /**
   * The services to invoke upon entering this state node. These services will be stopped upon exiting this state node.
   */
  invoke?: SingleOrArray<
    | string
    | ActorBehaviorCreator<TContext, TEvent>
    | InvokeConfig<TContext, TEvent>
  >;
  /**
   * The mapping of event types to their potential transition(s).
   */
  on?: TransitionsConfig<TContext, TEvent>;
  /**
   * The action(s) to be executed upon entering the state node.
   */
  entry?: BaseActions<TContext, TEvent, TEvent, TAction>;
  /**
   * The action(s) to be executed upon exiting the state node.
   */
  exit?: BaseActions<TContext, TEvent, TEvent, TAction>;
  /**
   * The potential transition(s) to be taken upon reaching a final child state node.
   *
   * This is equivalent to defining a `[done(id)]` transition on this state node's `on` property.
   */
  onDone?:
    | string
    | SingleOrArray<TransitionConfig<TContext, DoneEventObject>>
    | undefined;
  /**
   * The mapping (or array) of delays (in milliseconds) to their potential transition(s).
   * The delayed transitions are taken after the specified delay in an interpreter.
   */
  after?: DelayedTransitions<TContext, TEvent>;

  /**
   * An eventless transition that is always taken when this state node is active.
   */
  always?: TransitionConfigOrTarget<TContext, TEvent>;
  /**
   * @private
   */
  parent?: StateNode<TContext, TEvent>;
  strict?: boolean | undefined;
  /**
   * The meta data associated with this state node, which will be returned in State instances.
   */
  meta?: any;
  /**
   * The data sent with the "done.state._id_" event if this is a final state node.
   *
   * The data will be evaluated with the current `context` and placed on the `.data` property
   * of the event.
   */
  data?: Mapper<TContext, TEvent, any> | PropertyMapper<TContext, TEvent, any>;
  /**
   * The unique ID of the state node, which can be referenced as a transition target via the
   * `#id` syntax.
   */
  id?: string | undefined;
  /**
   * The string delimiter for serializing the path to a string. The default is "."
   */
  delimiter?: string;
  /**
   * The order this state node appears. Corresponds to the implicit SCXML document order.
   */
  order?: number;

  /**
   * The tags for this state node, which are accumulated into the `state.tags` property.
   */
  tags?: SingleOrArray<string>;
  /**
   * A text description of the state node
   */
  description?: string;

  /**
   * A default target for a history state
   */
  target?: string;
}

export interface StateNodeDefinition<
  TContext extends MachineContext,
  TEvent extends EventObject
> {
  id: string;
  version?: string | undefined;
  key: string;
  type: 'atomic' | 'compound' | 'parallel' | 'final' | 'history';
  initial: InitialTransitionDefinition<TContext, TEvent> | undefined;
  history: boolean | 'shallow' | 'deep' | undefined;
  states: StatesDefinition<TContext, TEvent>;
  on: TransitionDefinitionMap<TContext, TEvent>;
  transitions: Array<TransitionDefinition<TContext, TEvent>>;
  entry: BaseActionObject[];
  exit: BaseActionObject[];
  meta: any;
  order: number;
  data?: FinalStateNodeConfig<TContext, TEvent>['data'];
  invoke: Array<InvokeDefinition<TContext, TEvent>>;
  description?: string;
  tags: string[];
}

export interface StateMachineDefinition<
  TContext extends MachineContext,
  TEvent extends EventObject
> extends StateNodeDefinition<TContext, TEvent> {
  context: TContext;
}

export type AnyStateNode = StateNode<any, any>;

export type AnyStateNodeDefinition = StateNodeDefinition<any, any>;

export type AnyState = State<any, any, any>;

export type AnyStateMachine = StateMachine<any, any, any, any, any>;

export type AnyStateConfig = StateConfig<any, AnyEventObject>;

export interface AtomicStateNodeConfig<
  TContext extends MachineContext,
  TEvent extends EventObject
> extends StateNodeConfig<TContext, TEvent> {
  initial?: undefined;
  parallel?: false | undefined;
  states?: undefined;
  onDone?: undefined;
}

export interface HistoryStateNodeConfig<
  TContext extends MachineContext,
  TEvent extends EventObject
> extends AtomicStateNodeConfig<TContext, TEvent> {
  history: 'shallow' | 'deep' | true;
  target: string | undefined;
}

export interface FinalStateNodeConfig<
  TContext extends MachineContext,
  TEvent extends EventObject
> extends AtomicStateNodeConfig<TContext, TEvent> {
  type: 'final';
  /**
   * The data to be sent with the "done.state.<id>" event. The data can be
   * static or dynamic (based on assigners).
   */
  data?: Mapper<TContext, TEvent, any> | PropertyMapper<TContext, TEvent, any>;
}

export type SimpleOrStateNodeConfig<
  TContext extends MachineContext,
  TEvent extends EventObject
> = AtomicStateNodeConfig<TContext, TEvent> | StateNodeConfig<TContext, TEvent>;

export type ActionFunctionMap<
  TContext extends MachineContext,
  TEvent extends EventObject,
  TAction extends BaseActionObject = BaseActionObject
> = {
  [K in TAction['type']]?:
    | BaseDynamicActionObject<TContext, TEvent, TAction, any>
    | ActionFunction<
        TContext,
        TEvent,
        TAction extends { type: K } ? TAction : never
      >;
};

export type DelayFunctionMap<
  TContext extends MachineContext,
  TEvent extends EventObject
> = Record<string, DelayConfig<TContext, TEvent>>;

export type DelayConfig<
  TContext extends MachineContext,
  TEvent extends EventObject
> = number | DelayExpr<TContext, TEvent>;

// TODO: possibly refactor this somehow, use even a simpler type, and maybe even make `machine.options` private or something
export interface MachineImplementationsSimplified<
  TContext extends MachineContext,
  TEvent extends EventObject,
  TAction extends BaseActionObject = BaseActionObject
> {
  guards: Record<string, GuardPredicate<TContext, TEvent>>;
  actions: ActionFunctionMap<TContext, TEvent, TAction>;
  actors: Record<
    string,
    ActorBehaviorCreator<TContext, TEvent> | AnyActorBehavior
  >;
  delays: DelayFunctionMap<TContext, TEvent>;
  context: Partial<TContext> | ContextFactory<Partial<TContext>>;
}

type MachineImplementationsActions<
  TContext extends MachineContext,
  TResolvedTypesMeta,
  TEventsCausingActions = Prop<
    Prop<TResolvedTypesMeta, 'resolved'>,
    'eventsCausingActions'
  >,
  TIndexedEvents = Prop<Prop<TResolvedTypesMeta, 'resolved'>, 'indexedEvents'>,
  TIndexedActions = Prop<Prop<TResolvedTypesMeta, 'resolved'>, 'indexedActions'>
> = {
  [K in keyof TEventsCausingActions]?:
    | BaseDynamicActionObject<
        TContext,
        Cast<Prop<TIndexedEvents, TEventsCausingActions[K]>, EventObject>,
<<<<<<< HEAD
        any, // TODO: this should receive something like `Cast<Prop<TIndexedActions, K>, BaseActionObject>`, but at the moment builtin actions expect Resolved*Action here and this should be simplified somehow
        any
=======
        Cast<Prop<TIndexedEvents, keyof TIndexedEvents>, EventObject>,
        Cast<Prop<TIndexedActions, K>, BaseActionObject>
>>>>>>> 035b4140
      >
    | ActionFunction<
        TContext,
        Cast<Prop<TIndexedEvents, TEventsCausingActions[K]>, EventObject>,
        Cast<Prop<TIndexedActions, K>, BaseActionObject>,
        Cast<Prop<TIndexedEvents, keyof TIndexedEvents>, EventObject>
      >;
};

type MachineImplementationsDelays<
  TContext extends MachineContext,
  TResolvedTypesMeta,
  TEventsCausingDelays = Prop<
    Prop<TResolvedTypesMeta, 'resolved'>,
    'eventsCausingDelays'
  >,
  TIndexedEvents = Prop<Prop<TResolvedTypesMeta, 'resolved'>, 'indexedEvents'>
> = {
  [K in keyof TEventsCausingDelays]?: DelayConfig<
    TContext,
    Cast<Prop<TIndexedEvents, TEventsCausingDelays[K]>, EventObject>
  >;
};

type MachineImplementationsGuards<
  TContext extends MachineContext,
  TResolvedTypesMeta,
  TEventsCausingGuards = Prop<
    Prop<TResolvedTypesMeta, 'resolved'>,
    'eventsCausingGuards'
  >,
  TIndexedEvents = Prop<Prop<TResolvedTypesMeta, 'resolved'>, 'indexedEvents'>
> = {
  [K in keyof TEventsCausingGuards]?: GuardPredicate<
    TContext,
    Cast<Prop<TIndexedEvents, TEventsCausingGuards[K]>, EventObject>
  >;
};

type MachineImplementationsActors<
  TContext extends MachineContext,
  TResolvedTypesMeta,
  TEventsCausingActors = Prop<
    Prop<TResolvedTypesMeta, 'resolved'>,
    'eventsCausingActors'
  >,
  TIndexedEvents = Prop<Prop<TResolvedTypesMeta, 'resolved'>, 'indexedEvents'>,
  _TInvokeSrcNameMap = Prop<
    Prop<TResolvedTypesMeta, 'resolved'>,
    'invokeSrcNameMap'
  >
> = {
  [K in keyof TEventsCausingActors]?:
    | ActorBehaviorCreator<
        TContext,
        Cast<Prop<TIndexedEvents, TEventsCausingActors[K]>, EventObject>
        // Prop<Prop<TIndexedEvents, Prop<TInvokeSrcNameMap, K>>, 'data'>,
        // EventObject,
        // Cast<TIndexedEvents[keyof TIndexedEvents], EventObject> // it would make sense to pass `TEvent` around to use it here directly
      >
    | AnyActorBehavior;
};

type MakeKeysRequired<T extends string> = { [K in T]: unknown };

type MaybeMakeMissingImplementationsRequired<
  TImplementationType,
  TMissingImplementationsForType,
  TRequireMissingImplementations
> = TRequireMissingImplementations extends true
  ? IsNever<TMissingImplementationsForType> extends true
    ? {}
    : {
        [K in Cast<TImplementationType, string>]: MakeKeysRequired<
          Cast<TMissingImplementationsForType, string>
        >;
      }
  : {};

type GenerateActionsImplementationsPart<
  TContext extends MachineContext,
  TResolvedTypesMeta,
  TRequireMissingImplementations,
  TMissingImplementations
> = MaybeMakeMissingImplementationsRequired<
  'actions',
  Prop<TMissingImplementations, 'actions'>,
  TRequireMissingImplementations
> & {
  actions?: MachineImplementationsActions<TContext, TResolvedTypesMeta>;
};

type GenerateDelaysImplementationsPart<
  TContext extends MachineContext,
  TResolvedTypesMeta,
  TRequireMissingImplementations,
  TMissingImplementations
> = MaybeMakeMissingImplementationsRequired<
  'delays',
  Prop<TMissingImplementations, 'delays'>,
  TRequireMissingImplementations
> & {
  delays?: MachineImplementationsDelays<TContext, TResolvedTypesMeta>;
};

type GenerateGuardsImplementationsPart<
  TContext extends MachineContext,
  TResolvedTypesMeta,
  TRequireMissingImplementations,
  TMissingImplementations
> = MaybeMakeMissingImplementationsRequired<
  'guards',
  Prop<TMissingImplementations, 'guards'>,
  TRequireMissingImplementations
> & {
  guards?: MachineImplementationsGuards<TContext, TResolvedTypesMeta>;
};

type GenerateActorsImplementationsPart<
  TContext extends MachineContext,
  TResolvedTypesMeta,
  TRequireMissingImplementations,
  TMissingImplementations
> = MaybeMakeMissingImplementationsRequired<
  'actors',
  Prop<TMissingImplementations, 'actors'>,
  TRequireMissingImplementations
> & {
  actors?: MachineImplementationsActors<TContext, TResolvedTypesMeta>;
};

export type InternalMachineImplementations<
  TContext extends MachineContext,
  _TEvent extends EventObject,
  TResolvedTypesMeta,
  TRequireMissingImplementations extends boolean = false,
  TMissingImplementations = Prop<
    Prop<TResolvedTypesMeta, 'resolved'>,
    'missingImplementations'
  >
> = GenerateActionsImplementationsPart<
  TContext,
  TResolvedTypesMeta,
  TRequireMissingImplementations,
  TMissingImplementations
> &
  GenerateDelaysImplementationsPart<
    TContext,
    TResolvedTypesMeta,
    TRequireMissingImplementations,
    TMissingImplementations
  > &
  GenerateGuardsImplementationsPart<
    TContext,
    TResolvedTypesMeta,
    TRequireMissingImplementations,
    TMissingImplementations
  > &
  GenerateActorsImplementationsPart<
    TContext,
    TResolvedTypesMeta,
    TRequireMissingImplementations,
    TMissingImplementations
  >;

export type MachineImplementations<
  TContext extends MachineContext,
  TEvent extends EventObject,
  TAction extends BaseActionObject = BaseActionObject,
  TActorMap extends ActorMap = ActorMap,
  TTypesMeta extends TypegenConstraint = TypegenDisabled
> = InternalMachineImplementations<
  TContext,
  TEvent,
  ResolveTypegenMeta<TTypesMeta, TEvent, TAction, TActorMap>
>;

type InitialContext<TContext extends MachineContext> =
  | TContext
  | ContextFactory<TContext>;

export type ContextFactory<TContext extends MachineContext> = (stuff: {
  spawn: Spawner;
}) => TContext;

export interface MachineConfig<
  TContext extends MachineContext,
  TEvent extends EventObject,
  TAction extends BaseActionObject = BaseActionObject,
  TActorMap extends ActorMap = ActorMap,
  TTypesMeta = TypegenDisabled
> extends StateNodeConfig<NoInfer<TContext>, NoInfer<TEvent>, TAction> {
  /**
   * The initial context (extended state)
   */
  context?: InitialContext<LowInfer<TContext>>;
  /**
   * The machine's own version.
   */
  version?: string;
  /**
   * If `true`, will use SCXML semantics, such as event token matching.
   */
  scxml?: boolean;
  schema?: MachineSchema<TContext, TEvent, TActorMap>;
  tsTypes?: TTypesMeta;
}

export type ActorMap = Record<string, { data: any }>;
export interface MachineSchema<
  TContext extends MachineContext,
  TEvent extends EventObject,
  TActorMap extends ActorMap = ActorMap
> {
  context?: TContext;
  actions?: { type: string; [key: string]: any };
  actors?: TActorMap;
  events?: TEvent;
  guards?: { type: string; [key: string]: any };
}

export interface HistoryStateNode<TContext extends MachineContext>
  extends StateNode<TContext> {
  history: 'shallow' | 'deep';
  target: string | undefined;
}

export type HistoryValue<
  TContext extends MachineContext,
  TEvent extends EventObject
> = Record<string, Array<StateNode<TContext, TEvent>>>;

export type AnyHistoryValue = HistoryValue<any, any>;

export type StateFrom<
  T extends AnyStateMachine | ((...args: any[]) => AnyStateMachine)
> = T extends AnyStateMachine
  ? ReturnType<T['transition']>
  : T extends (...args: any[]) => AnyStateMachine
  ? ReturnType<ReturnType<T>['transition']>
  : never;

export type Transitions<
  TContext extends MachineContext,
  TEvent extends EventObject
> = Array<TransitionDefinition<TContext, TEvent>>;

export enum ActionTypes {
  Stop = 'xstate.stop',
  Raise = 'xstate.raise',
  Send = 'xstate.send',
  Cancel = 'xstate.cancel',
  Assign = 'xstate.assign',
  After = 'xstate.after',
  DoneState = 'done.state',
  DoneInvoke = 'done.invoke',
  Log = 'xstate.log',
  Init = 'xstate.init',
  Invoke = 'xstate.invoke',
  ErrorExecution = 'error.execution',
  ErrorCommunication = 'error.communication',
  ErrorPlatform = 'error.platform',
  ErrorCustom = 'xstate.error',
  Pure = 'xstate.pure',
  Choose = 'xstate.choose'
}

<<<<<<< HEAD
export interface RaiseActionObject<TEvent extends EventObject>
  extends BuiltInActionObject {
  type: ActionTypes.Raise;
  params: {
    _event: SCXML.Event<TEvent>;
  };
}

export interface DoneInvokeEvent<TData> extends EventObject {
  type: `done.invoke.${string}`;
  data: TData;
=======
export interface RaiseAction<
  TContext,
  TExpressionEvent extends EventObject,
  TEvent extends EventObject = TExpressionEvent
> extends ActionObject<TContext, TExpressionEvent, TEvent> {
  type: ActionTypes.Raise;
  event: TEvent | SendExpr<TContext, TExpressionEvent, TEvent>;
  delay: number | string | undefined | DelayExpr<TContext, TExpressionEvent>;
  id: string | number | undefined;
}

export interface RaiseActionObject<
  TContext,
  TExpressionEvent extends EventObject,
  TEvent extends EventObject = TExpressionEvent
> extends RaiseAction<TContext, TExpressionEvent, TEvent> {
  type: ActionTypes.Raise;
  _event: SCXML.Event<TEvent>;
  delay: number | undefined;
  id: string | number | undefined;
>>>>>>> 035b4140
}

export interface ErrorEvent<TErrorData> {
  type: `error.${string}`;
  data: TErrorData;
}

export interface SnapshotEvent<TData> {
  type: `xstate.snapshot.${string}`;
  data: TData;
}

export interface ErrorExecutionEvent extends EventObject {
  src: string;
  type: ActionTypes.ErrorExecution;
  data: any;
}

export interface ErrorPlatformEvent extends EventObject {
  data: any;
}

export interface SCXMLErrorEvent extends SCXML.Event<any> {
  name:
    | ActionTypes.ErrorExecution
    | ActionTypes.ErrorPlatform
    | ActionTypes.ErrorCommunication;
  data: any;
}

export interface DoneEventObject extends EventObject {
  data?: any;
  toString(): string;
}

export type DoneEvent = DoneEventObject & string;

export interface InvokeAction {
  type: ActionTypes.Invoke;
  src: InvokeSourceDefinition | ActorRef<any>;
  id: string;
  autoForward?: boolean;
  data?: any;
  exec?: undefined;
  meta: MetaObject | undefined;
}

export interface DynamicInvokeActionObject<
  TContext extends MachineContext,
  TEvent extends EventObject
> {
  type: ActionTypes.Invoke;
  params: InvokeDefinition<TContext, TEvent>;
}

export interface InvokeActionObject extends BaseActionObject {
  type: ActionTypes.Invoke;
  params: {
    src: InvokeSourceDefinition | ActorRef<any>;
    id: string;
    autoForward?: boolean;
    data?: any;
    exec?: undefined;
    ref?: ActorRef<any>;
    meta: MetaObject | undefined;
  };
}

export interface DynamicStopActionObject<
  TContext extends MachineContext,
  TEvent extends EventObject
> {
  type: ActionTypes.Stop;
  params: {
    actor:
      | string
      | ActorRef<any>
      | Expr<TContext, TEvent, ActorRef<any> | string>;
  };
}

export interface StopActionObject {
  type: ActionTypes.Stop;
  params: {
    actor: ActorRef<any>;
  };
}

export type DelayExpr<
  TContext extends MachineContext,
  TEvent extends EventObject
> = ExprWithMeta<TContext, TEvent, number>;

<<<<<<< HEAD
export type LogExpr<
  TContext extends MachineContext,
  TEvent extends EventObject
> = ExprWithMeta<TContext, TEvent, any>;
=======
export interface LogAction<
  TContext,
  TExpressionEvent extends EventObject,
  TEvent extends EventObject = TExpressionEvent
> extends ActionObject<TContext, TExpressionEvent, TEvent> {
  type: ActionTypes.Log;
  label: string | undefined;
  expr: string | LogExpr<TContext, TExpressionEvent>;
}
>>>>>>> 035b4140

export interface DynamicLogAction<
  TContext extends MachineContext,
  TEvent extends EventObject
> extends BaseDynamicActionObject<
    TContext,
    TEvent,
    LogActionObject,
    {
      label: string | undefined;
      expr: string | LogExpr<TContext, TEvent>;
    }
  > {
  type: ActionTypes.Log;
}

<<<<<<< HEAD
export interface LogActionObject extends BuiltInActionObject {
  type: ActionTypes.Log;
  params: {
    label: string | undefined;
    value: any;
  };
=======
export interface SendAction<
  TContext,
  TEvent extends EventObject,
  TSentEvent extends EventObject
> extends ActionObject<TContext, TEvent, TSentEvent> {
  type: ActionTypes.Send;
  to:
    | string
    | number
    | ActorRef<any>
    | ExprWithMeta<TContext, TEvent, string | number | ActorRef<any>>
    | undefined;
  event: TSentEvent | SendExpr<TContext, TEvent, TSentEvent>;
  delay?: number | string | DelayExpr<TContext, TEvent>;
  id: string | number;
>>>>>>> 035b4140
}

export interface SendActionObject<
  TSentEvent extends EventObject = AnyEventObject
<<<<<<< HEAD
> extends BaseActionObject {
  type: 'xstate.send';
  params: {
    to: ActorRef<TSentEvent> | undefined;
    _event: SCXML.Event<TSentEvent>;
    event: TSentEvent;
    delay?: number;
    id: string | number;
    internal: boolean;
  };
=======
> extends SendAction<TContext, TEvent, TSentEvent> {
  to: string | number | ActorRef<any> | undefined;
  _event: SCXML.Event<TSentEvent>;
  event: TSentEvent;
  delay?: number;
  id: string | number;
}

export interface StopAction<
  TContext,
  TExpressionEvent extends EventObject,
  TEvent extends EventObject = TExpressionEvent
> extends ActionObject<TContext, TExpressionEvent, TEvent> {
  type: ActionTypes.Stop;
  activity:
    | string
    | { id: string }
    | Expr<TContext, TExpressionEvent, string | { id: string }>;
}

export interface StopActionObject {
  type: ActionTypes.Stop;
  activity: { id: string };
>>>>>>> 035b4140
}

export type Expr<
  TContext extends MachineContext,
  TEvent extends EventObject,
  T
> = (context: TContext, event: TEvent) => T;

export type ExprWithMeta<
  TContext extends MachineContext,
  TEvent extends EventObject,
  T
> = (context: TContext, event: TEvent, meta: SCXMLEventMeta<TEvent>) => T;

export type SendExpr<
  TContext extends MachineContext,
  TEvent extends EventObject,
  TSentEvent extends EventObject = AnyEventObject
> = ExprWithMeta<TContext, TEvent, TSentEvent>;

export enum SpecialTargets {
  Parent = '#_parent',
  Internal = '#_internal'
}

<<<<<<< HEAD
export interface SendActionOptions<
  TContext extends MachineContext,
  TEvent extends EventObject
> {
  id?: string | number;
  delay?: number | string | DelayExpr<TContext, TEvent>;
=======
export interface SendActionOptions<TContext, TEvent extends EventObject>
  extends RaiseActionOptions<TContext, TEvent> {
>>>>>>> 035b4140
  to?:
    | string
    | ActorRef<any, any>
    | ExprWithMeta<TContext, TEvent, string | ActorRef<any, any>>;
}

<<<<<<< HEAD
export interface SendActionParams<
  TContext extends MachineContext,
  TEvent extends EventObject,
  TSentEvent extends EventObject = EventObject
> extends SendActionOptions<TContext, TEvent> {
  event: TSentEvent | SendExpr<TContext, TEvent, TSentEvent>;
=======
export interface RaiseActionOptions<TContext, TEvent extends EventObject> {
  id?: string | number;
  delay?: number | string | DelayExpr<TContext, TEvent>;
}

export interface CancelAction<
  TContext,
  TExpressionEvent extends EventObject,
  TEvent extends EventObject = TExpressionEvent
> extends ActionObject<TContext, TExpressionEvent, TEvent> {
  type: ActionTypes.Cancel;
  sendId: string | number;
>>>>>>> 035b4140
}

export interface DynamicCancelActionObject<
  TContext extends MachineContext,
  TEvent extends EventObject
> {
  type: ActionTypes.Cancel;
  params: {
    sendId: string | ExprWithMeta<TContext, TEvent, string>;
  };
}

export interface CancelActionObject extends BaseActionObject {
  type: ActionTypes.Cancel;
  params: {
    sendId: string;
  };
}

export type Assigner<
  TContext extends MachineContext,
  TEvent extends EventObject
> = (
  context: TContext,
  event: TEvent,
  meta: AssignMeta<TContext, TEvent>
) => Partial<TContext>;

export type PartialAssigner<
  TContext extends MachineContext,
  TEvent extends EventObject,
  TKey extends keyof TContext
> = (
  context: TContext,
  event: TEvent,
  meta: AssignMeta<TContext, TEvent>
) => TContext[TKey];

export type PropertyAssigner<
  TContext extends MachineContext,
  TEvent extends EventObject
> = {
  [K in keyof TContext]?: PartialAssigner<TContext, TEvent, K> | TContext[K];
};

export type Mapper<
  TContext extends MachineContext,
  TEvent extends EventObject,
  TParams extends {}
> = (context: TContext, event: TEvent) => TParams;

export type PropertyMapper<
  TContext extends MachineContext,
  TEvent extends EventObject,
  TParams extends {}
> = {
  [K in keyof TParams]?:
    | ((context: TContext, event: TEvent) => TParams[K])
    | TParams[K];
};

export interface AnyAssignAction extends BaseActionObject {
  type: ActionTypes.Assign;
  assignment: any;
}

<<<<<<< HEAD
export type DynamicAssignAction<
  TContext extends MachineContext,
  TEvent extends EventObject
> = BaseDynamicActionObject<
  TContext,
  TEvent,
  AssignActionObject<TContext> | RaiseActionObject<TEvent>,
  {
    assignment: Assigner<TContext, TEvent> | PropertyAssigner<TContext, TEvent>;
  }
>;

export interface AssignActionObject<TContext extends MachineContext>
  extends BaseActionObject {
  type: ActionTypes.Assign;
  params: {
    context: TContext;
    actions: BaseActionObject[];
  };
}

export interface DynamicPureActionObject<
  TContext extends MachineContext,
  TEvent extends EventObject
> {
=======
export interface AssignAction<
  TContext,
  TExpressionEvent extends EventObject,
  TEvent extends EventObject = TExpressionEvent
> extends ActionObject<TContext, TExpressionEvent, TEvent> {
  type: ActionTypes.Assign;
  assignment:
    | Assigner<TContext, TExpressionEvent>
    | PropertyAssigner<TContext, TExpressionEvent>;
}

export interface PureAction<
  TContext,
  TExpressionEvent extends EventObject,
  TEvent extends EventObject = TExpressionEvent
> extends ActionObject<TContext, TExpressionEvent, TEvent> {
>>>>>>> 035b4140
  type: ActionTypes.Pure;
  params: {
    get: (
      context: TContext,
      event: TEvent
    ) => SingleOrArray<BaseActionObject | BaseActionObject['type']> | undefined;
  };
}

export interface PureActionObject extends BaseActionObject {
  type: ActionTypes.Pure;
  params: {
    actions: BaseActionObject[];
  };
}

export interface ChooseAction<
  TContext extends MachineContext,
  TEvent extends EventObject
> extends BaseActionObject {
  type: ActionTypes.Choose;
  params: {
    guards: Array<ChooseCondition<TContext, TEvent>>;
  };
}

<<<<<<< HEAD
export interface ResolvedChooseAction extends BaseActionObject {
=======
export interface ChooseAction<
  TContext,
  TExpressionEvent extends EventObject,
  TEvent extends EventObject = TExpressionEvent
> extends ActionObject<TContext, TExpressionEvent, TEvent> {
>>>>>>> 035b4140
  type: ActionTypes.Choose;
  params: {
    actions: BaseActionObject[];
  };
}

<<<<<<< HEAD
export interface TransitionDefinition<
  TContext extends MachineContext,
  TEvent extends EventObject
> extends Omit<TransitionConfig<TContext, TEvent>, 'target'> {
  target: Array<StateNode<TContext, TEvent>> | undefined;
  source: StateNode<TContext, TEvent>;
  actions: BaseActionObject[];
  guard?: GuardDefinition<TContext, TEvent>;
  eventType: TEvent['type'] | '*';
=======
export interface TransitionDefinition<TContext, TEvent extends EventObject>
  extends Omit<TransitionConfig<TContext, TEvent, any>, 'actions'> {
  target: Array<StateNode<TContext, any, TEvent>> | undefined;
  source: StateNode<TContext, any, TEvent>;
  actions: Array<ActionObject<TContext, TEvent>>;
  cond?: Guard<TContext, TEvent>;
  eventType: TEvent['type'] | NullEvent['type'] | '*';
>>>>>>> 035b4140
  toJSON: () => {
    target: string[] | undefined;
    source: string;
    actions: BaseActionObject[];
    guard?: GuardDefinition<TContext, TEvent>;
    eventType: TEvent['type'] | '*';
    meta?: Record<string, any>;
  };
}

export type AnyTransitionDefinition = TransitionDefinition<any, any>;

export interface InitialTransitionDefinition<
  TContext extends MachineContext,
  TEvent extends EventObject
> extends TransitionDefinition<TContext, TEvent> {
  target: Array<StateNode<TContext, TEvent>>;
  guard?: never;
}

export type TransitionDefinitionMap<
  TContext extends MachineContext,
  TEvent extends EventObject
> = {
  [K in TEvent['type'] | '*']: Array<
    TransitionDefinition<
      TContext,
      K extends TEvent['type'] ? Extract<TEvent, { type: K }> : EventObject
    >
  >;
};

export interface DelayedTransitionDefinition<
  TContext extends MachineContext,
  TEvent extends EventObject
> extends TransitionDefinition<TContext, TEvent> {
  delay: number | string | DelayExpr<TContext, TEvent>;
}

export interface Edge<
  TContext extends MachineContext,
  TEvent extends EventObject,
  TEventType extends TEvent['type'] = string
> {
  event: TEventType;
  source: StateNode<TContext, TEvent>;
  target: StateNode<TContext, TEvent>;
  cond?: GuardConfig<TContext, TEvent & { type: TEventType }>;
  actions: Array<Action<TContext, TEvent>>;
  meta?: MetaObject;
  transition: TransitionDefinition<TContext, TEvent>;
}
export interface NodesAndEdges<
  TContext extends MachineContext,
  TEvent extends EventObject
> {
  nodes: StateNode[];
  edges: Array<Edge<TContext, TEvent, TEvent['type']>>;
}

export interface Segment<
  TContext extends MachineContext,
  TEvent extends EventObject
> {
  /**
   * From state.
   */
  state: State<TContext, TEvent>;
  /**
   * Event from state.
   */
  event: TEvent;
}

export interface PathItem<
  TContext extends MachineContext,
  TEvent extends EventObject
> {
  state: State<TContext, TEvent>;
  path: Array<Segment<TContext, TEvent>>;
  weight?: number;
}

export interface PathMap<
  TContext extends MachineContext,
  TEvent extends EventObject
> {
  [key: string]: PathItem<TContext, TEvent>;
}

export interface PathsItem<
  TContext extends MachineContext,
  TEvent extends EventObject
> {
  state: State<TContext, TEvent>;
  paths: Array<Array<Segment<TContext, TEvent>>>;
}

export interface PathsMap<
  TContext extends MachineContext,
  TEvent extends EventObject
> {
  [key: string]: PathsItem<TContext, TEvent>;
}

export interface TransitionMap {
  state: StateValue | undefined;
}

export interface AdjacencyMap {
  [stateId: string]: Record<string, TransitionMap>;
}

export interface ValueAdjacencyMap<
  TContext extends MachineContext,
  TEvent extends EventObject
> {
  [stateId: string]: Record<string, State<TContext, TEvent>>;
}

export interface SCXMLEventMeta<TEvent extends EventObject> {
  _event: SCXML.Event<TEvent>;
}

export interface StateMeta<
  TContext extends MachineContext,
  TEvent extends EventObject
> {
  state: State<TContext, TEvent, any>;
  _event: SCXML.Event<TEvent>;
}

export interface StateLike<TContext extends MachineContext> {
  value: StateValue;
  context: TContext;
  event: EventObject;
  _event: SCXML.Event<EventObject>;
}

export interface StateConfig<
  TContext extends MachineContext,
  TEvent extends EventObject
> {
  value: StateValue;
  context: TContext;
  _event: SCXML.Event<TEvent>;
  _sessionid: string | undefined;
  historyValue?: HistoryValue<TContext, TEvent>;
  actions?: BaseActionObject[];
  meta?: any;
  configuration?: Array<StateNode<TContext, TEvent>>;
  transitions: Array<TransitionDefinition<TContext, TEvent>>;
  children: Record<string, ActorRef<any>>;
  done?: boolean;
  output?: any;
  tags?: Set<string>;
  machine?: StateMachine<TContext, TEvent, any, any, any>;
  _internalQueue?: Array<SCXML.Event<TEvent>>;
}

export interface InterpreterOptions {
  /**
   * Whether state actions should be executed immediately upon transition. Defaults to `true`.
   */
  execute?: boolean;
  clock?: Clock;
  logger?: (...args: any[]) => void;
  parent?: ActorRef<any>;
  /**
   * If `true`, defers processing of sent events until the service
   * is initialized (`.start()`). Otherwise, an error will be thrown
   * for events sent to an uninitialized service.
   *
   * Default: `true`
   */
  deferEvents?: boolean;
  /**
   * The custom `id` for referencing this service.
   */
  id?: string;
  /**
   * If `true`, states and events will be logged to Redux DevTools.
   *
   * Default: `false`
   */
  devTools?: boolean | DevToolsAdapter; // TODO: add enhancer options

  /**
   * If `true`, events from the parent will be sent to this interpreter.
   *
   * Default: `false`
   */
  autoForward?: boolean;

  sync?: boolean;
}

export type AnyInterpreter = Interpreter<any>;

export declare namespace SCXML {
  // tslint:disable-next-line:no-shadowed-variable
  export interface Event<TEvent extends EventObject> {
    /**
     * This is a character string giving the name of the event.
     * The SCXML Processor must set the name field to the name of this event.
     * It is what is matched against the 'event' attribute of <transition>.
     * Note that transitions can do additional tests by using the value of this field
     * inside boolean expressions in the 'cond' attribute.
     */
    name: string;
    /**
     * This field describes the event type.
     * The SCXML Processor must set it to: "platform" (for events raised by the platform itself, such as error events),
     * "internal" (for events raised by <raise> and <send> with target '_internal')
     * or "external" (for all other events).
     */
    type: 'platform' | 'internal' | 'external';
    /**
     * If the sending entity has specified a value for this, the Processor must set this field to that value
     * (see C Event I/O Processors for details).
     * Otherwise, in the case of error events triggered by a failed attempt to send an event,
     * the Processor must set this field to the send id of the triggering <send> element.
     * Otherwise it must leave it blank.
     */
    sendid?: string;
    /**
     * This is a URI, equivalent to the 'target' attribute on the <send> element.
     * For external events, the SCXML Processor should set this field to a value which,
     * when used as the value of 'target', will allow the receiver of the event to <send>
     * a response back to the originating entity via the Event I/O Processor specified in 'origintype'.
     * For internal and platform events, the Processor must leave this field blank.
     */
    origin?: ActorRef<any>;
    /**
     * This is equivalent to the 'type' field on the <send> element.
     * For external events, the SCXML Processor should set this field to a value which,
     * when used as the value of 'type', will allow the receiver of the event to <send>
     * a response back to the originating entity at the URI specified by 'origin'.
     * For internal and platform events, the Processor must leave this field blank.
     */
    origintype?: string;
    /**
     * If this event is generated from an invoked child process, the SCXML Processor
     * must set this field to the invoke id of the invocation that triggered the child process.
     * Otherwise it must leave it blank.
     */
    invokeid?: string;
    /**
     * This field contains whatever data the sending entity chose to include in this event.
     * The receiving SCXML Processor should reformat this data to match its data model,
     * but must not otherwise modify it.
     *
     * If the conversion is not possible, the Processor must leave the field blank
     * and must place an error 'error.execution' in the internal event queue.
     */
    data: TEvent;
    /**
     * @private
     */
    $$type: 'scxml';
  }
}

// Based on RxJS types
export type Observer<T> = {
  next?: (value: T) => void;
  error?: (err: any) => void;
  complete?: () => void;
};

export interface Subscription {
  unsubscribe(): void;
}

export interface InteropObservable<T> {
  [Symbol.observable]: () => InteropSubscribable<T>;
}

export interface InteropSubscribable<T> {
  subscribe(observer: Observer<T>): Subscription;
}

export interface Subscribable<T> extends InteropSubscribable<T> {
  subscribe(observer: Observer<T>): Subscription;
  subscribe(
    next: (value: T) => void,
    error?: (error: any) => void,
    complete?: () => void
  ): Subscription;
}

// TODO: should only take in behaviors
export type Spawnable =
  | AnyStateMachine
  | PromiseLike<any>
  | InvokeCallback
  | InteropObservable<any>
  | Subscribable<any>
  | ActorBehavior<any, any>;

export type ExtractEvent<
  TEvent extends EventObject,
  TEventType extends TEvent['type']
> = TEvent extends any
  ? TEventType extends TEvent['type']
    ? TEvent
    : never
  : never;

export interface BaseActorRef<TEvent extends EventObject> {
  send: (event: TEvent) => void;
}

export interface ActorLike<TCurrent, TEvent extends EventObject>
  extends Subscribable<TCurrent> {
  send: (event: TEvent) => void;
}

export interface ActorRef<TEvent extends EventObject, TSnapshot = any>
  extends Subscribable<TSnapshot>,
    InteropObservable<TSnapshot> {
  /**
   * The unique identifier for this actor relative to its parent.
   */
  id: string;
  send: (event: TEvent) => void;
  // TODO: should this be optional?
  start?: () => void;
  getSnapshot: () => TSnapshot | undefined;
  stop?: () => void;
  toJSON?: () => any;
  // TODO: figure out how to hide this externally as `sendTo(ctx => ctx.actorRef._parent._parent._parent._parent)` shouldn't be allowed
  _parent?: ActorRef<any, any>;
  status: ActorStatus;
}

export type AnyActorRef = ActorRef<any, any>;

export type ActorRefFrom<T> = ReturnTypeOrValue<T> extends infer R
  ? R extends StateMachine<
      infer TContext,
      infer TEvent,
      any,
      any,
      infer TResolvedTypesMeta
    >
    ? ActorRef<
        TEvent,
        State<
          TContext,
          TEvent,
          AreAllImplementationsAssumedToBeProvided<TResolvedTypesMeta> extends false
            ? MarkAllImplementationsAsProvided<TResolvedTypesMeta>
            : TResolvedTypesMeta
        >
      >
    : R extends Promise<infer U>
    ? ActorRef<{ type: string }, U | undefined>
    : R extends ActorBehavior<infer TEvent, infer TSnapshot>
    ? ActorRef<TEvent, TSnapshot>
    : never
  : never;

export type DevToolsAdapter = (service: AnyInterpreter) => void;

export type InterpreterFrom<
  T extends AnyStateMachine | ((...args: any[]) => AnyStateMachine)
> = ReturnTypeOrValue<T> extends StateMachine<
  infer TContext,
  infer TEvent,
  any,
  any,
  infer TResolvedTypesMeta
>
  ? Interpreter<
      ActorBehavior<
        TEvent,
        State<TContext, TEvent, TResolvedTypesMeta>,
        State<TContext, TEvent, TResolvedTypesMeta>
      >
    >
  : never;

export type MachineImplementationsFrom<
  T extends AnyStateMachine | ((...args: any[]) => AnyStateMachine),
  TRequireMissingImplementations extends boolean = false
> = ReturnTypeOrValue<T> extends StateMachine<
  infer TContext,
  infer TEvent,
  any,
  any,
  infer TResolvedTypesMeta
>
  ? InternalMachineImplementations<
      TContext,
      TEvent,
      TResolvedTypesMeta,
      TRequireMissingImplementations
    >
  : never;

// only meant to be used internally for debugging purposes
export type __ResolvedTypesMetaFrom<T> = T extends StateMachine<
  any,
  any,
  any,
  infer TResolvedTypesMeta
>
  ? TResolvedTypesMeta
  : never;

export type EventOfMachine<
  TMachine extends AnyStateMachine
> = TMachine extends StateMachine<any, infer E, any, any, any> ? E : never;

export interface ActorContext<TEvent extends EventObject, TSnapshot> {
  self: ActorRef<TEvent, TSnapshot>;
  id: string;
  sessionId: string;
  logger: (...args: any[]) => void;
  defer: (fn: () => void) => void;
}

export interface ActorBehavior<
  TEvent extends EventObject,
  TSnapshot = any,
  TInternalState = any
> {
  transition: (
<<<<<<< HEAD
    state: TInternalState,
    message: TEvent | LifecycleSignal,
    ctx: ActorContext<TEvent, TSnapshot>
  ) => TInternalState;
  getInitialState: (
    actorCtx: ActorContext<TEvent, TSnapshot>
  ) => TInternalState;
  restoreState?: (
    restoredState: any,
    actorCtx: ActorContext<TEvent, TSnapshot>
  ) => TInternalState;
  getSnapshot?: (state: TInternalState) => TSnapshot;
  getStatus?: (state: TInternalState) => { status: string; data?: any };
  start?: (
    state: TInternalState,
    actorCtx: ActorContext<TEvent, TSnapshot>
  ) => TInternalState;
}

export type AnyActorBehavior = ActorBehavior<any, any, any>;

export type SnapshotFrom<T> = ReturnTypeOrValue<T> extends infer R
  ? R extends ActorRef<infer _, infer TSnapshot>
    ? TSnapshot
    : R extends Interpreter<infer TBehavior>
    ? SnapshotFrom<TBehavior>
    : R extends ActorBehavior<infer _, infer TSnapshot>
    ? TSnapshot
    : R extends ActorContext<infer _, infer TSnapshot>
    ? TSnapshot
=======
    state: TEmitted,
    event: TEvent,
    actorCtx: ActorContext<TEvent, TEmitted>
  ) => TEmitted;
  initialState: TEmitted;
  start?: (actorCtx: ActorContext<TEvent, TEmitted>) => TEmitted;
}

export type EmittedFrom<T> = ReturnTypeOrValue<T> extends infer R
  ? // we need to specialcase the StateMachine here (even though it's a Behavior)
    // because its `transition` method is too different from the `Behavior["transition"]`
    R extends StateMachine<
      infer _,
      infer __,
      infer ___,
      infer ____,
      infer _____,
      infer ______,
      infer _______
    >
    ? R['initialState']
    : R extends Interpreter<
        infer _,
        infer __,
        infer ___,
        infer ____,
        infer _____
      >
    ? R['initialState']
    : R extends ActorRef<infer _, infer TEmitted>
    ? TEmitted
    : R extends Behavior<infer _, infer TEmitted>
    ? TEmitted
    : R extends ActorContext<infer _, infer TEmitted>
    ? TEmitted
>>>>>>> 035b4140
    : never
  : never;

export type EventFromBehavior<
  TBehavior extends ActorBehavior<any, any>
> = TBehavior extends ActorBehavior<infer TEvent, infer _> ? TEvent : never;

type ResolveEventType<T> = ReturnTypeOrValue<T> extends infer R
  ? R extends StateMachine<
      infer _,
      infer TEvent,
      infer __,
      infer ___,
      infer ____
    >
    ? TEvent
    : R extends State<infer _, infer TEvent, infer __>
    ? TEvent
    : // TODO: the special case for Interpreter shouldn't be needed here as it implements ActorRef
    // however to drop it we'd have to remove ` | SCXML.Event<TEvent>` from its `send`'s accepted parameter
    R extends Interpreter<infer _, infer TEvent>
    ? TEvent
    : R extends ActorRef<infer TEvent, infer _>
    ? TEvent
    : never
  : never;

export type EventFrom<
  T,
  K extends Prop<TEvent, 'type'> = never,
  TEvent extends EventObject = ResolveEventType<T>
> = IsNever<K> extends true ? TEvent : ExtractEvent<TEvent, K>;

export type ContextFrom<T> = ReturnTypeOrValue<T> extends infer R
  ? R extends StateMachine<
      infer TContext,
      infer _,
      infer __,
      infer ___,
      infer ____
    >
    ? TContext
    : R extends State<infer TContext, infer _, infer __>
    ? TContext
    : R extends Interpreter<infer TBehavior>
    ? TBehavior extends StateMachine<infer TContext, infer _>
      ? TContext
      : never
    : never
  : never;

export type InferEvent<E extends EventObject> = {
  [T in E['type']]: { type: T } & Extract<E, { type: T }>;
}[E['type']];

<<<<<<< HEAD
export type TODO = any;

export type StateValueFrom<TMachine extends AnyStateMachine> = Parameters<
  StateFrom<TMachine>['matches']
>[0];
=======
export type StateValueFrom<TMachine extends AnyStateMachine> =
  StateFrom<TMachine>['matches'] extends Matches<
    infer TypegenEnabledArg,
    infer TypegenDisabledArg
  >
    ? TMachine['__TResolvedTypesMeta'] extends TypegenEnabled
      ? TypegenEnabledArg
      : TypegenDisabledArg
    : never;
>>>>>>> 035b4140

export type StateFromMachine<
  TMachine extends AnyStateMachine
> = TMachine['initialState'];<|MERGE_RESOLUTION|>--- conflicted
+++ resolved
@@ -61,7 +61,6 @@
 
 export interface BaseActionObject {
   type: string;
-<<<<<<< HEAD
   params?: Record<string, any>;
   execute?: (actorCtx: ActorContext<any, any>) => void;
 }
@@ -69,40 +68,11 @@
 export interface BuiltInActionObject {
   type: `xstate.${string}`;
   params: Record<string, any>;
-=======
-  [other: string]: any;
-  [notAnArrayLike: number]: never;
-}
-
-/**
- * The full definition of an action, with a string `type` and an
- * `exec` implementation function.
- */
-export interface ActionObject<
-  TContext,
+}
+
+export interface BaseDynamicActionObject<
+  TContext extends MachineContext,
   TExpressionEvent extends EventObject,
-  TEvent extends EventObject = TExpressionEvent,
-  TAction extends BaseActionObject = BaseActionObject
-> {
-  type: string;
-  /**
-   * The implementation for executing the action.
-   */
-  exec?:
-    | ActionFunction<TContext, TExpressionEvent, BaseActionObject, TEvent>
-    | undefined;
-
-  /** @deprecated an internal signature that doesn't exist at runtime. Its existence helps TS to choose a better code path in the inference algorithm  */
-  (
-    arg: TContext,
-    ev: TExpressionEvent,
-    meta: ActionMeta<TContext, TEvent, TAction>
-  ): void;
->>>>>>> 035b4140
-}
-
-export interface BaseDynamicActionObject<
-  TContext extends MachineContext,
   TEvent extends EventObject,
   TResolvedAction extends BaseActionObject,
   TDynamicParams extends Record<string, any>
@@ -110,7 +80,7 @@
   type: `xstate.${string}`;
   params: TDynamicParams;
   resolve: (
-    _event: SCXML.Event<TEvent>,
+    _event: SCXML.Event<TExpressionEvent>,
     extra: {
       state: State<TContext, TEvent>;
       /**
@@ -120,6 +90,13 @@
       actorContext: ActorContext<any, any> | undefined;
     }
   ) => [AnyState, TResolvedAction];
+
+  /** @deprecated an internal signature that doesn't exist at runtime. Its existence helps TS to choose a better code path in the inference algorithm  */
+  (
+    arg: TContext,
+    ev: TExpressionEvent,
+    meta: ActionMeta<TContext, TEvent, BaseActionObject>
+  ): void;
 }
 
 export type MachineContext = Record<string, any>;
@@ -145,25 +122,20 @@
 
 export interface AssignMeta<
   TContext extends MachineContext,
+  TExpressionEvent extends EventObject,
   TEvent extends EventObject
 > {
   state: State<TContext, TEvent>;
   action: BaseActionObject;
-  _event: SCXML.Event<TEvent>;
+  _event: SCXML.Event<TExpressionEvent>;
   spawn: Spawner;
 }
 
 export type ActionFunction<
-<<<<<<< HEAD
-  TContext extends MachineContext,
-  TEvent extends EventObject,
-  TAction extends BaseActionObject = BaseActionObject
-=======
-  TContext,
+  TContext extends MachineContext,
   TExpressionEvent extends EventObject,
   TAction extends BaseActionObject = BaseActionObject,
   TEvent extends EventObject = TExpressionEvent
->>>>>>> 035b4140
 > = {
   bivarianceHack(
     context: TContext,
@@ -174,31 +146,22 @@
 
 export interface ChooseCondition<
   TContext extends MachineContext,
-  TEvent extends EventObject
+  TExpressionEvent extends EventObject,
+  TEvent extends EventObject = TExpressionEvent
 > {
   guard?: GuardConfig<TContext, TEvent>;
-  actions: Actions<TContext, TEvent>;
+  actions: Actions<TContext, TExpressionEvent, TEvent>;
 }
 
 export type Action<
-<<<<<<< HEAD
-  TContext extends MachineContext,
-  TEvent extends EventObject
-> =
-  | ActionType
-  | BaseActionObject
-  | ActionFunction<TContext, TEvent>
-  | BaseDynamicActionObject<TContext, TEvent, any, any>; // TODO: fix last param
-=======
-  TContext,
+  TContext extends MachineContext,
   TExpressionEvent extends EventObject,
   TEvent extends EventObject = TExpressionEvent
 > =
   | ActionType
   | BaseActionObject
-  | ActionObject<TContext, TExpressionEvent, TEvent>
-  | ActionFunction<TContext, TExpressionEvent, BaseActionObject, TEvent>;
->>>>>>> 035b4140
+  | ActionFunction<TContext, TExpressionEvent, BaseActionObject, TEvent>
+  | BaseDynamicActionObject<TContext, TExpressionEvent, TEvent, any, any>; // TODO: fix last param
 
 /**
  * Extracts action objects that have no extra properties.
@@ -207,68 +170,35 @@
   ? T // If actions are unspecified, all action types are allowed (unsafe)
   : ExtractWithSimpleSupport<T>;
 
-<<<<<<< HEAD
 export type BaseAction<
   TContext extends MachineContext,
-  TEvent extends EventObject,
-  TAction extends BaseActionObject
-=======
-/**
- * Events that do not require payload
- */
-export type SimpleEventsOf<TEvent extends EventObject> =
-  ExtractWithSimpleSupport<TEvent>;
-
-export type BaseAction<
-  TContext,
   TExpressionEvent extends EventObject,
   TAction extends BaseActionObject,
-  TEvent extends EventObject = TExpressionEvent
->>>>>>> 035b4140
+  TEvent extends EventObject
 > =
   | BaseDynamicActionObject<
       TContext,
+      TExpressionEvent,
       TEvent,
       any, // TODO: at the very least this should include TAction, but probably at a covariant position or something, we really need to rethink how action objects are typed
       any
     >
   | TAction
-<<<<<<< HEAD
   | SimpleActionsFrom<TAction>['type']
-  | ActionFunction<TContext, TEvent>;
+  | ActionFunction<TContext, TExpressionEvent, TAction, TEvent>;
 
 export type BaseActions<
   TContext extends MachineContext,
-=======
-  | RaiseAction<TContext, TExpressionEvent, TEvent>
-  | SendAction<TContext, TExpressionEvent, TEvent>
-  | AssignAction<TContext, TExpressionEvent, TEvent>
-  | LogAction<TContext, TExpressionEvent, TEvent>
-  | CancelAction<TContext, TExpressionEvent, TEvent>
-  | StopAction<TContext, TExpressionEvent, TEvent>
-  | ChooseAction<TContext, TExpressionEvent, TEvent>
-  | PureAction<TContext, TExpressionEvent, TEvent>
-  | ActionFunction<TContext, TExpressionEvent, TAction, TEvent>;
-
-export type BaseActions<
-  TContext,
   TExpressionEvent extends EventObject,
->>>>>>> 035b4140
   TEvent extends EventObject,
   TAction extends BaseActionObject
 > = SingleOrArray<BaseAction<TContext, TExpressionEvent, TAction, TEvent>>;
 
 export type Actions<
-<<<<<<< HEAD
-  TContext extends MachineContext,
-  TEvent extends EventObject
-> = SingleOrArray<Action<TContext, TEvent>>;
-=======
-  TContext,
+  TContext extends MachineContext,
   TExpressionEvent extends EventObject,
   TEvent extends EventObject = TExpressionEvent
-> = SingleOrArray<Action<TContext, TExpressionEvent, TEvent>>;
->>>>>>> 035b4140
+> = SingleOrArray<Action<TContext, TEvent>>;
 
 export type StateKey = string | AnyState;
 
@@ -370,22 +300,13 @@
 export type TransitionTarget = SingleOrArray<string>;
 
 export interface TransitionConfig<
-<<<<<<< HEAD
-  TContext extends MachineContext,
-  TEvent extends EventObject,
+  TContext extends MachineContext,
+  TExpressionEvent extends EventObject,
+  TEvent extends EventObject = TExpressionEvent,
   TAction extends BaseActionObject = BaseActionObject
 > {
-  guard?: GuardConfig<TContext, TEvent>;
-  actions?: BaseActions<TContext, TEvent, TAction>;
-=======
-  TContext,
-  TExpressionEvent extends EventObject,
-  TEvent extends EventObject = TExpressionEvent
-> {
-  cond?: Condition<TContext, TExpressionEvent>;
-  actions?: BaseActions<TContext, TExpressionEvent, TEvent, BaseActionObject>;
-  in?: StateValue;
->>>>>>> 035b4140
+  guard?: GuardConfig<TContext, TExpressionEvent>;
+  actions?: BaseActions<TContext, TExpressionEvent, TEvent, TAction>;
   internal?: boolean;
   target?: TransitionTarget | undefined;
   meta?: Record<string, any>;
@@ -563,19 +484,12 @@
 export type TransitionConfigTarget = string | undefined;
 
 export type TransitionConfigOrTarget<
-<<<<<<< HEAD
-  TContext extends MachineContext,
-  TEvent extends EventObject
-> = SingleOrArray<TransitionConfigTarget | TransitionConfig<TContext, TEvent>>;
-=======
-  TContext,
+  TContext extends MachineContext,
   TExpressionEvent extends EventObject,
   TEvent extends EventObject = TExpressionEvent
 > = SingleOrArray<
-  | TransitionConfigTarget<TContext, TEvent>
-  | TransitionConfig<TContext, TExpressionEvent, TEvent>
+  TransitionConfigTarget | TransitionConfig<TContext, TExpressionEvent, TEvent>
 >;
->>>>>>> 035b4140
 
 export type TransitionsConfigMap<
   TContext extends MachineContext,
@@ -858,7 +772,7 @@
   TAction extends BaseActionObject = BaseActionObject
 > = {
   [K in TAction['type']]?:
-    | BaseDynamicActionObject<TContext, TEvent, TAction, any>
+    | BaseDynamicActionObject<TContext, TEvent, TEvent, TAction, any>
     | ActionFunction<
         TContext,
         TEvent,
@@ -899,25 +813,20 @@
     Prop<TResolvedTypesMeta, 'resolved'>,
     'eventsCausingActions'
   >,
-  TIndexedEvents = Prop<Prop<TResolvedTypesMeta, 'resolved'>, 'indexedEvents'>,
-  TIndexedActions = Prop<Prop<TResolvedTypesMeta, 'resolved'>, 'indexedActions'>
+  TIndexedEvents = Prop<Prop<TResolvedTypesMeta, 'resolved'>, 'indexedEvents'>
 > = {
   [K in keyof TEventsCausingActions]?:
     | BaseDynamicActionObject<
         TContext,
         Cast<Prop<TIndexedEvents, TEventsCausingActions[K]>, EventObject>,
-<<<<<<< HEAD
+        Cast<Prop<TIndexedEvents, keyof TIndexedEvents>, EventObject>,
         any, // TODO: this should receive something like `Cast<Prop<TIndexedActions, K>, BaseActionObject>`, but at the moment builtin actions expect Resolved*Action here and this should be simplified somehow
         any
-=======
-        Cast<Prop<TIndexedEvents, keyof TIndexedEvents>, EventObject>,
-        Cast<Prop<TIndexedActions, K>, BaseActionObject>
->>>>>>> 035b4140
       >
     | ActionFunction<
         TContext,
         Cast<Prop<TIndexedEvents, TEventsCausingActions[K]>, EventObject>,
-        Cast<Prop<TIndexedActions, K>, BaseActionObject>,
+        BaseActionObject, // TODO: when bringing back parametrized actions this should accept something like `Cast<Prop<TIndexedActions, K>, BaseActionObject>`. At the moment we need to keep this type argument consistent with what is provided to the fake callable signature within `BaseDynamicActionObject`
         Cast<Prop<TIndexedEvents, keyof TIndexedEvents>, EventObject>
       >;
 };
@@ -1180,40 +1089,23 @@
   Choose = 'xstate.choose'
 }
 
-<<<<<<< HEAD
-export interface RaiseActionObject<TEvent extends EventObject>
-  extends BuiltInActionObject {
+export interface RaiseActionObject<
+  TContext extends MachineContext,
+  TExpressionEvent extends EventObject,
+  TEvent extends EventObject = TExpressionEvent
+> extends BaseActionObject {
   type: ActionTypes.Raise;
   params: {
+    event: TEvent;
     _event: SCXML.Event<TEvent>;
+    delay: RaiseActionOptions<TContext, TExpressionEvent>['delay'];
+    id: string | number;
   };
 }
 
 export interface DoneInvokeEvent<TData> extends EventObject {
   type: `done.invoke.${string}`;
   data: TData;
-=======
-export interface RaiseAction<
-  TContext,
-  TExpressionEvent extends EventObject,
-  TEvent extends EventObject = TExpressionEvent
-> extends ActionObject<TContext, TExpressionEvent, TEvent> {
-  type: ActionTypes.Raise;
-  event: TEvent | SendExpr<TContext, TExpressionEvent, TEvent>;
-  delay: number | string | undefined | DelayExpr<TContext, TExpressionEvent>;
-  id: string | number | undefined;
-}
-
-export interface RaiseActionObject<
-  TContext,
-  TExpressionEvent extends EventObject,
-  TEvent extends EventObject = TExpressionEvent
-> extends RaiseAction<TContext, TExpressionEvent, TEvent> {
-  type: ActionTypes.Raise;
-  _event: SCXML.Event<TEvent>;
-  delay: number | undefined;
-  id: string | number | undefined;
->>>>>>> 035b4140
 }
 
 export interface ErrorEvent<TErrorData> {
@@ -1284,14 +1176,14 @@
 
 export interface DynamicStopActionObject<
   TContext extends MachineContext,
-  TEvent extends EventObject
+  TExpressionEvent extends EventObject
 > {
   type: ActionTypes.Stop;
   params: {
     actor:
       | string
       | ActorRef<any>
-      | Expr<TContext, TEvent, ActorRef<any> | string>;
+      | Expr<TContext, TExpressionEvent, ActorRef<any> | string>;
   };
 }
 
@@ -1307,67 +1199,38 @@
   TEvent extends EventObject
 > = ExprWithMeta<TContext, TEvent, number>;
 
-<<<<<<< HEAD
 export type LogExpr<
   TContext extends MachineContext,
   TEvent extends EventObject
 > = ExprWithMeta<TContext, TEvent, any>;
-=======
-export interface LogAction<
-  TContext,
+
+export interface DynamicLogAction<
+  TContext extends MachineContext,
   TExpressionEvent extends EventObject,
-  TEvent extends EventObject = TExpressionEvent
-> extends ActionObject<TContext, TExpressionEvent, TEvent> {
-  type: ActionTypes.Log;
-  label: string | undefined;
-  expr: string | LogExpr<TContext, TExpressionEvent>;
-}
->>>>>>> 035b4140
-
-export interface DynamicLogAction<
-  TContext extends MachineContext,
   TEvent extends EventObject
 > extends BaseDynamicActionObject<
     TContext,
+    TExpressionEvent,
     TEvent,
     LogActionObject,
     {
       label: string | undefined;
-      expr: string | LogExpr<TContext, TEvent>;
+      expr: string | LogExpr<TContext, TExpressionEvent>;
     }
   > {
   type: ActionTypes.Log;
 }
 
-<<<<<<< HEAD
 export interface LogActionObject extends BuiltInActionObject {
   type: ActionTypes.Log;
   params: {
     label: string | undefined;
     value: any;
   };
-=======
-export interface SendAction<
-  TContext,
-  TEvent extends EventObject,
-  TSentEvent extends EventObject
-> extends ActionObject<TContext, TEvent, TSentEvent> {
-  type: ActionTypes.Send;
-  to:
-    | string
-    | number
-    | ActorRef<any>
-    | ExprWithMeta<TContext, TEvent, string | number | ActorRef<any>>
-    | undefined;
-  event: TSentEvent | SendExpr<TContext, TEvent, TSentEvent>;
-  delay?: number | string | DelayExpr<TContext, TEvent>;
-  id: string | number;
->>>>>>> 035b4140
 }
 
 export interface SendActionObject<
   TSentEvent extends EventObject = AnyEventObject
-<<<<<<< HEAD
 > extends BaseActionObject {
   type: 'xstate.send';
   params: {
@@ -1378,31 +1241,6 @@
     id: string | number;
     internal: boolean;
   };
-=======
-> extends SendAction<TContext, TEvent, TSentEvent> {
-  to: string | number | ActorRef<any> | undefined;
-  _event: SCXML.Event<TSentEvent>;
-  event: TSentEvent;
-  delay?: number;
-  id: string | number;
-}
-
-export interface StopAction<
-  TContext,
-  TExpressionEvent extends EventObject,
-  TEvent extends EventObject = TExpressionEvent
-> extends ActionObject<TContext, TExpressionEvent, TEvent> {
-  type: ActionTypes.Stop;
-  activity:
-    | string
-    | { id: string }
-    | Expr<TContext, TExpressionEvent, string | { id: string }>;
-}
-
-export interface StopActionObject {
-  type: ActionTypes.Stop;
-  activity: { id: string };
->>>>>>> 035b4140
 }
 
 export type Expr<
@@ -1428,53 +1266,47 @@
   Internal = '#_internal'
 }
 
-<<<<<<< HEAD
 export interface SendActionOptions<
   TContext extends MachineContext,
   TEvent extends EventObject
-> {
-  id?: string | number;
-  delay?: number | string | DelayExpr<TContext, TEvent>;
-=======
-export interface SendActionOptions<TContext, TEvent extends EventObject>
-  extends RaiseActionOptions<TContext, TEvent> {
->>>>>>> 035b4140
+> extends RaiseActionOptions<TContext, TEvent> {
   to?:
     | string
     | ActorRef<any, any>
     | ExprWithMeta<TContext, TEvent, string | ActorRef<any, any>>;
 }
 
-<<<<<<< HEAD
+export interface RaiseActionOptions<
+  TContext extends MachineContext,
+  TEvent extends EventObject
+> {
+  id?: string | number;
+  delay?: number | string | DelayExpr<TContext, TEvent>;
+}
+
+export interface RaiseActionParams<
+  TContext extends MachineContext,
+  TExpressionEvent extends EventObject,
+  TEvent extends EventObject
+> extends RaiseActionOptions<TContext, TExpressionEvent> {
+  event: TEvent | SendExpr<TContext, TExpressionEvent, TEvent>;
+}
+
 export interface SendActionParams<
   TContext extends MachineContext,
   TEvent extends EventObject,
   TSentEvent extends EventObject = EventObject
 > extends SendActionOptions<TContext, TEvent> {
   event: TSentEvent | SendExpr<TContext, TEvent, TSentEvent>;
-=======
-export interface RaiseActionOptions<TContext, TEvent extends EventObject> {
-  id?: string | number;
-  delay?: number | string | DelayExpr<TContext, TEvent>;
-}
-
-export interface CancelAction<
-  TContext,
-  TExpressionEvent extends EventObject,
-  TEvent extends EventObject = TExpressionEvent
-> extends ActionObject<TContext, TExpressionEvent, TEvent> {
-  type: ActionTypes.Cancel;
-  sendId: string | number;
->>>>>>> 035b4140
 }
 
 export interface DynamicCancelActionObject<
   TContext extends MachineContext,
-  TEvent extends EventObject
+  TExpressionEvent extends EventObject
 > {
   type: ActionTypes.Cancel;
   params: {
-    sendId: string | ExprWithMeta<TContext, TEvent, string>;
+    sendId: string | ExprWithMeta<TContext, TExpressionEvent, string>;
   };
 }
 
@@ -1487,28 +1319,33 @@
 
 export type Assigner<
   TContext extends MachineContext,
-  TEvent extends EventObject
+  TExpressionEvent extends EventObject,
+  TEvent extends EventObject = TExpressionEvent
 > = (
   context: TContext,
-  event: TEvent,
-  meta: AssignMeta<TContext, TEvent>
+  event: TExpressionEvent,
+  meta: AssignMeta<TContext, TExpressionEvent, TEvent>
 ) => Partial<TContext>;
 
 export type PartialAssigner<
   TContext extends MachineContext,
+  TExpressionEvent extends EventObject,
   TEvent extends EventObject,
   TKey extends keyof TContext
 > = (
   context: TContext,
-  event: TEvent,
-  meta: AssignMeta<TContext, TEvent>
+  event: TExpressionEvent,
+  meta: AssignMeta<TContext, TExpressionEvent, TEvent>
 ) => TContext[TKey];
 
 export type PropertyAssigner<
   TContext extends MachineContext,
-  TEvent extends EventObject
+  TExpressionEvent extends EventObject,
+  TEvent extends EventObject = TExpressionEvent
 > = {
-  [K in keyof TContext]?: PartialAssigner<TContext, TEvent, K> | TContext[K];
+  [K in keyof TContext]?:
+    | PartialAssigner<TContext, TExpressionEvent, TEvent, K>
+    | TContext[K];
 };
 
 export type Mapper<
@@ -1532,16 +1369,19 @@
   assignment: any;
 }
 
-<<<<<<< HEAD
 export type DynamicAssignAction<
   TContext extends MachineContext,
-  TEvent extends EventObject
+  TExpressionEvent extends EventObject,
+  TEvent extends EventObject = TExpressionEvent
 > = BaseDynamicActionObject<
   TContext,
+  TExpressionEvent,
   TEvent,
-  AssignActionObject<TContext> | RaiseActionObject<TEvent>,
+  AssignActionObject<TContext> | RaiseActionObject<TContext, TExpressionEvent>,
   {
-    assignment: Assigner<TContext, TEvent> | PropertyAssigner<TContext, TEvent>;
+    assignment:
+      | Assigner<TContext, TExpressionEvent, TEvent>
+      | PropertyAssigner<TContext, TExpressionEvent, TEvent>;
   }
 >;
 
@@ -1558,24 +1398,6 @@
   TContext extends MachineContext,
   TEvent extends EventObject
 > {
-=======
-export interface AssignAction<
-  TContext,
-  TExpressionEvent extends EventObject,
-  TEvent extends EventObject = TExpressionEvent
-> extends ActionObject<TContext, TExpressionEvent, TEvent> {
-  type: ActionTypes.Assign;
-  assignment:
-    | Assigner<TContext, TExpressionEvent>
-    | PropertyAssigner<TContext, TExpressionEvent>;
-}
-
-export interface PureAction<
-  TContext,
-  TExpressionEvent extends EventObject,
-  TEvent extends EventObject = TExpressionEvent
-> extends ActionObject<TContext, TExpressionEvent, TEvent> {
->>>>>>> 035b4140
   type: ActionTypes.Pure;
   params: {
     get: (
@@ -1602,22 +1424,13 @@
   };
 }
 
-<<<<<<< HEAD
 export interface ResolvedChooseAction extends BaseActionObject {
-=======
-export interface ChooseAction<
-  TContext,
-  TExpressionEvent extends EventObject,
-  TEvent extends EventObject = TExpressionEvent
-> extends ActionObject<TContext, TExpressionEvent, TEvent> {
->>>>>>> 035b4140
   type: ActionTypes.Choose;
   params: {
     actions: BaseActionObject[];
   };
 }
 
-<<<<<<< HEAD
 export interface TransitionDefinition<
   TContext extends MachineContext,
   TEvent extends EventObject
@@ -1627,15 +1440,6 @@
   actions: BaseActionObject[];
   guard?: GuardDefinition<TContext, TEvent>;
   eventType: TEvent['type'] | '*';
-=======
-export interface TransitionDefinition<TContext, TEvent extends EventObject>
-  extends Omit<TransitionConfig<TContext, TEvent, any>, 'actions'> {
-  target: Array<StateNode<TContext, any, TEvent>> | undefined;
-  source: StateNode<TContext, any, TEvent>;
-  actions: Array<ActionObject<TContext, TEvent>>;
-  cond?: Guard<TContext, TEvent>;
-  eventType: TEvent['type'] | NullEvent['type'] | '*';
->>>>>>> 035b4140
   toJSON: () => {
     target: string[] | undefined;
     source: string;
@@ -2047,9 +1851,8 @@
   ? TResolvedTypesMeta
   : never;
 
-export type EventOfMachine<
-  TMachine extends AnyStateMachine
-> = TMachine extends StateMachine<any, infer E, any, any, any> ? E : never;
+export type EventOfMachine<TMachine extends AnyStateMachine> =
+  TMachine extends StateMachine<any, infer E, any, any, any> ? E : never;
 
 export interface ActorContext<TEvent extends EventObject, TSnapshot> {
   self: ActorRef<TEvent, TSnapshot>;
@@ -2065,7 +1868,6 @@
   TInternalState = any
 > {
   transition: (
-<<<<<<< HEAD
     state: TInternalState,
     message: TEvent | LifecycleSignal,
     ctx: ActorContext<TEvent, TSnapshot>
@@ -2096,49 +1898,11 @@
     ? TSnapshot
     : R extends ActorContext<infer _, infer TSnapshot>
     ? TSnapshot
-=======
-    state: TEmitted,
-    event: TEvent,
-    actorCtx: ActorContext<TEvent, TEmitted>
-  ) => TEmitted;
-  initialState: TEmitted;
-  start?: (actorCtx: ActorContext<TEvent, TEmitted>) => TEmitted;
-}
-
-export type EmittedFrom<T> = ReturnTypeOrValue<T> extends infer R
-  ? // we need to specialcase the StateMachine here (even though it's a Behavior)
-    // because its `transition` method is too different from the `Behavior["transition"]`
-    R extends StateMachine<
-      infer _,
-      infer __,
-      infer ___,
-      infer ____,
-      infer _____,
-      infer ______,
-      infer _______
-    >
-    ? R['initialState']
-    : R extends Interpreter<
-        infer _,
-        infer __,
-        infer ___,
-        infer ____,
-        infer _____
-      >
-    ? R['initialState']
-    : R extends ActorRef<infer _, infer TEmitted>
-    ? TEmitted
-    : R extends Behavior<infer _, infer TEmitted>
-    ? TEmitted
-    : R extends ActorContext<infer _, infer TEmitted>
-    ? TEmitted
->>>>>>> 035b4140
     : never
   : never;
 
-export type EventFromBehavior<
-  TBehavior extends ActorBehavior<any, any>
-> = TBehavior extends ActorBehavior<infer TEvent, infer _> ? TEvent : never;
+export type EventFromBehavior<TBehavior extends ActorBehavior<any, any>> =
+  TBehavior extends ActorBehavior<infer TEvent, infer _> ? TEvent : never;
 
 type ResolveEventType<T> = ReturnTypeOrValue<T> extends infer R
   ? R extends StateMachine<
@@ -2188,24 +1952,11 @@
   [T in E['type']]: { type: T } & Extract<E, { type: T }>;
 }[E['type']];
 
-<<<<<<< HEAD
 export type TODO = any;
 
 export type StateValueFrom<TMachine extends AnyStateMachine> = Parameters<
   StateFrom<TMachine>['matches']
 >[0];
-=======
-export type StateValueFrom<TMachine extends AnyStateMachine> =
-  StateFrom<TMachine>['matches'] extends Matches<
-    infer TypegenEnabledArg,
-    infer TypegenDisabledArg
-  >
-    ? TMachine['__TResolvedTypesMeta'] extends TypegenEnabled
-      ? TypegenEnabledArg
-      : TypegenDisabledArg
-    : never;
->>>>>>> 035b4140
-
-export type StateFromMachine<
-  TMachine extends AnyStateMachine
-> = TMachine['initialState'];+
+export type StateFromMachine<TMachine extends AnyStateMachine> =
+  TMachine['initialState'];