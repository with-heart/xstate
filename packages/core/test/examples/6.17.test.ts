--- conflicted
+++ resolved
@@ -1,8 +1,4 @@
-<<<<<<< HEAD
-import { createMachine } from '../../src/index';
-=======
-import { Machine, StateValue } from '../../src/index';
->>>>>>> e58857fb
+import { createMachine, StateValue } from '../../src/index';
 import { testMultiTransition } from '../utils';
 
 describe('Example 6.17', () => {
@@ -110,13 +106,8 @@
     }
   });
 
-<<<<<<< HEAD
   const expected = {
     '{"Y":{"B":"G"}}': {
-=======
-  const expected: Record<string, Record<string, string>> = {
-    'Y.B.G': {
->>>>>>> e58857fb
       kill: 'X'
     },
     '{"Y":{"A":"C","B":"H"}}': {
