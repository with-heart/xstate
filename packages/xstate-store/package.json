{
  "name": "@xstate/store",
  "version": "2.2.1",
  "description": "Simple stores",
  "keywords": [
    "store",
    "state"
  ],
  "author": "David Khourshid <davidkpiano@gmail.com>",
  "homepage": "https://github.com/statelyai/xstate/tree/main/packages/xstate-store#readme",
  "license": "MIT",
  "main": "dist/xstate-store.cjs.js",
  "module": "dist/xstate-store.esm.js",
  "exports": {
    ".": {
      "types": {
        "import": "./dist/xstate-store.cjs.mjs",
        "default": "./dist/xstate-store.cjs.js"
      },
      "module": "./dist/xstate-store.esm.js",
      "import": "./dist/xstate-store.cjs.mjs",
      "default": "./dist/xstate-store.cjs.js"
    },
    "./react": {
      "types": {
        "import": "./react/dist/xstate-store-react.cjs.mjs",
        "default": "./react/dist/xstate-store-react.cjs.js"
      },
      "module": "./react/dist/xstate-store-react.esm.js",
      "import": "./react/dist/xstate-store-react.cjs.mjs",
      "default": "./react/dist/xstate-store-react.cjs.js"
    },
    "./solid": {
      "types": {
        "import": "./solid/dist/xstate-store-solid.cjs.mjs",
        "default": "./solid/dist/xstate-store-solid.cjs.js"
      },
      "module": "./solid/dist/xstate-store-solid.esm.js",
      "import": "./solid/dist/xstate-store-solid.cjs.mjs",
      "default": "./solid/dist/xstate-store-solid.cjs.js"
    },
    "./package.json": "./package.json"
  },
  "sideEffects": false,
  "files": [
    "dist",
    "react",
    "solid"
  ],
  "repository": {
    "type": "git",
    "url": "git+ssh://git@github.com/statelyai/xstate.git"
  },
  "bugs": {
    "url": "https://github.com/statelyai/xstate/issues"
  },
  "devDependencies": {
    "@testing-library/react": "^16.0.0",
    "@types/react": "^18.3.3",
    "@types/react-dom": "^18.3.0",
    "@types/use-sync-external-store": "^0.0.3",
    "@xstate/react": "workspace:^",
    "immer": "^10.0.2",
    "react": "^18.0.0",
    "react-dom": "^18.0.0",
<<<<<<< HEAD
    "xstate": "workspace:^"
=======
    "solid-js": "^1.7.6",
    "solid-testing-library": "^0.3.0",
    "xstate": "^5.17.4"
>>>>>>> 8c35da9a
  },
  "peerDependencies": {
    "react": "^18.2.0",
    "solid-js": "^1.7.6"
  },
  "peerDependenciesMeta": {
    "react": {
      "optional": true
    },
    "solid-js": {
      "optional": true
    }
  },
  "preconstruct": {
    "umdName": "XStateStore",
    "entrypoints": [
      "./index.ts",
      "./react.ts",
      "./solid.ts"
    ]
  }
}<|MERGE_RESOLUTION|>--- conflicted
+++ resolved
@@ -63,13 +63,9 @@
     "immer": "^10.0.2",
     "react": "^18.0.0",
     "react-dom": "^18.0.0",
-<<<<<<< HEAD
-    "xstate": "workspace:^"
-=======
     "solid-js": "^1.7.6",
     "solid-testing-library": "^0.3.0",
-    "xstate": "^5.17.4"
->>>>>>> 8c35da9a
+    "xstate": "workspace:^"
   },
   "peerDependencies": {
     "react": "^18.2.0",
