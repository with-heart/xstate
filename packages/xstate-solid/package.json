--- conflicted
+++ resolved
@@ -43,11 +43,7 @@
   },
   "peerDependencies": {
     "solid-js": "^1.6.0",
-<<<<<<< HEAD
     "xstate": "workspace:^"
-=======
-    "xstate": "^5.18.1"
->>>>>>> c1ac639b
   },
   "peerDependenciesMeta": {
     "xstate": {
@@ -57,10 +53,6 @@
   "devDependencies": {
     "solid-js": "^1.7.6",
     "solid-testing-library": "^0.3.0",
-<<<<<<< HEAD
     "xstate": "workspace:^"
-=======
-    "xstate": "5.18.1"
->>>>>>> c1ac639b
   }
 }