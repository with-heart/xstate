--- conflicted
+++ resolved
@@ -16,18 +16,12 @@
   "author": "David Khourshid <davidkpiano@gmail.com>",
   "homepage": "https://github.com/statelyai/xstate/tree/main/packages/xstate-test#readme",
   "license": "MIT",
-<<<<<<< HEAD
   "main": "dist/xstate-test.cjs.js",
   "module": "dist/xstate-test.esm.js",
   "browser": {
     "./dist/xstate-test.cjs.js": "./dist/xstate-test.browser.cjs.js",
     "./dist/xstate-test.esm.js": "./dist/xstate-test.browser.esm.js"
   },
-=======
-  "main": "lib/index.js",
-  "module": "es/index.js",
-  "types": "lib/index.d.ts",
->>>>>>> d40a822a
   "sideEffects": false,
   "files": [
     "dist"
@@ -41,11 +35,7 @@
     "url": "https://github.com/statelyai/xstate/issues"
   },
   "peerDependencies": {
-<<<<<<< HEAD
     "xstate": "^5.0.0-alpha.0"
-=======
-    "xstate": "^4.33.0"
->>>>>>> d40a822a
   },
   "devDependencies": {
     "strip-ansi": "^5.2.0",
