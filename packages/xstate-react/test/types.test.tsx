import * as React from 'react';
import { render } from '@testing-library/react';
import {
  Machine,
  interpret,
  assign,
  createMachine,
<<<<<<< HEAD
  State,
  ActorRef
} from 'xstate';
import { useService, useMachine } from '../src';
import { useActor } from '../src/useActor';
=======
  ActorRefFrom
} from 'xstate';
import { useService, useMachine, useActor } from '../src';
>>>>>>> 844c2c30

describe('useService', () => {
  it('should accept spawned machine', () => {
    interface TodoCtx {
      completed: boolean;
    }
    interface TodosCtx {
<<<<<<< HEAD
      todos: Array<ActorRef<any, State<TodoCtx, any>>>;
=======
      todos: Array<ActorRefFrom<typeof todoMachine>>;
>>>>>>> 844c2c30
    }

    const todoMachine = Machine<TodoCtx>({
      context: {
        completed: false
      },
      initial: 'uncompleted',
      states: {
        uncompleted: {
          on: {
            COMPLETE: 'done'
          }
        },
        done: {
          entry: assign<TodoCtx>({ completed: true })
        }
      }
    });

    const todosMachine = Machine<TodosCtx, { type: 'CREATE' }>({
      context: { todos: [] },
      initial: 'working',
      states: { working: {} },
      on: {
        CREATE: {
          actions: assign((ctx, _, { spawn }) => ({
            ...ctx,
            todos: [...ctx.todos, spawn.from(todoMachine)]
          }))
        }
      }
    });

    const service = interpret(todosMachine).start();

    const Todo = ({ index }: { index: number }) => {
      const [current] = useService(service);
      const todoRef = current.context.todos[index];
      const [todoCurrent] = useActor(todoRef);
      return <>{todoCurrent.context.completed}</>;
    };

    service.send('CREATE');

    render(<Todo index={0} />);
  });
});

describe('useMachine', () => {
  interface YesNoContext {
    value?: number;
  }

  interface YesNoEvent {
    type: 'YES';
  }

  type YesNoTypestate =
    | { value: 'no'; context: { value: undefined } }
    | { value: 'yes'; context: { value: number } };

  const yesNoMachine = createMachine<YesNoContext, YesNoEvent, YesNoTypestate>({
    context: {
      value: undefined
    },
    initial: 'no',
    states: {
      no: {
        on: {
          YES: 'yes'
        }
      },
      yes: {
        type: 'final'
      }
    }
  });

  it('should preserve typestate information.', () => {
    const YesNo = () => {
      const [state] = useMachine(yesNoMachine);

      if (state.matches('no')) {
        const undefinedValue: undefined = state.context.value;

        return <span>{undefinedValue ? 'Yes' : 'No'}</span>;
      } else if (state.matches('yes')) {
        const numericValue: number = state.context.value;

        return <span>{numericValue ? 'Yes' : 'No'}</span>;
      }

      return <span>No</span>;
    };

    render(<YesNo />);
  });

  it('state should not become never after checking state with matches', () => {
    const YesNo = () => {
      const [state] = useMachine(yesNoMachine);

      if (state.matches('no')) {
        return <span>No</span>;
      }

      return <span>Yes: {state.context.value}</span>;
    };

    render(<YesNo />);
  });

  // Example from: https://github.com/davidkpiano/xstate/discussions/1534
  it('spawned actors should be typed correctly', () => {
    const child = createMachine<{ bar: number }, { type: 'FOO'; data: number }>(
      {
        id: 'myActor',
        context: {
          bar: 1
        },
        initial: 'ready',
        states: {
          ready: {}
        }
      }
    );

    const m = createMachine<{ actor: ActorRefFrom<typeof child> | null }>(
      {
        initial: 'ready',
        context: {
          actor: null
        },
        states: {
          ready: {
            entry: 'spawnActor'
          }
        }
      },
      {
        actions: {
          spawnActor: assign({
            actor: () => spawn(child)
          })
        }
      }
    );

    interface Props {
      myActor: ActorRefFrom<typeof child>;
    }

    function Element({ myActor }: Props) {
      const [current, send] = useActor(myActor);
      const bar: number = current.context.bar;

      // @ts-expect-error
      send({ type: 'WHATEVER' });

      return (
        <>
          {bar}
          <div onClick={() => send({ type: 'FOO', data: 1 })}>click</div>
        </>
      );
    }

    function App() {
      const [current] = useMachine(m);

      if (!current.context.actor) {
        return null;
      }

      return <Element myActor={current.context.actor} />;
    }

    const noop = (_val: any) => {
      /* ... */
    };

    noop(App);
  });
});<|MERGE_RESOLUTION|>--- conflicted
+++ resolved
@@ -5,17 +5,9 @@
   interpret,
   assign,
   createMachine,
-<<<<<<< HEAD
-  State,
-  ActorRef
-} from 'xstate';
-import { useService, useMachine } from '../src';
-import { useActor } from '../src/useActor';
-=======
   ActorRefFrom
 } from 'xstate';
 import { useService, useMachine, useActor } from '../src';
->>>>>>> 844c2c30
 
 describe('useService', () => {
   it('should accept spawned machine', () => {
@@ -23,11 +15,7 @@
       completed: boolean;
     }
     interface TodosCtx {
-<<<<<<< HEAD
-      todos: Array<ActorRef<any, State<TodoCtx, any>>>;
-=======
       todos: Array<ActorRefFrom<typeof todoMachine>>;
->>>>>>> 844c2c30
     }
 
     const todoMachine = Machine<TodoCtx>({
@@ -170,7 +158,7 @@
       {
         actions: {
           spawnActor: assign({
-            actor: () => spawn(child)
+            actor: (_, __, { spawn }) => spawn.from(child)
           })
         }
       }
