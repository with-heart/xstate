import { Element as XMLElement, xml2js } from 'xml-js';
import { assign } from './actions/assign.js';
import { cancel } from './actions/cancel.js';
import { choose } from './actions/choose.js';
import { log } from './actions/log.js';
import { raise } from './actions/raise.js';
import { send } from './actions/send.js';
import { NULL_EVENT } from './constants.js';
import { not, stateIn } from './guards.js';
import { AnyStateMachine, BaseActionObject, createMachine } from './index.js';
import {
  ChooseCondition,
  DelayExpr,
  EventObject,
  SCXMLEventMeta,
  SendExpr
} from './types.js';
import { flatten, isString, mapValues } from './utils.js';

function getAttribute(
  element: XMLElement,
  attribute: string
): string | number | undefined {
  return element.attributes ? element.attributes[attribute] : undefined;
}

function indexedRecord<T extends {}>(
  items: T[],
  identifier: string | ((item: T) => string)
): Record<string, T> {
  const record: Record<string, T> = {};

  const identifierFn = isString(identifier)
    ? (item) => item[identifier]
    : identifier;

  items.forEach((item) => {
    const key = identifierFn(item);

    record[key] = item;
  });

  return record;
}

function executableContent(elements: XMLElement[]) {
  const transition: any = {
    actions: mapActions(elements)
  };

  return transition;
}

function getTargets(targetAttr?: string | number): string[] | undefined {
  // return targetAttr ? [`#${targetAttr}`] : undefined;
  return targetAttr
    ? `${targetAttr}`.split(/\s+/).map((target) => `#${target}`)
    : undefined;
}

function delayToMs(delay?: string | number): number | undefined {
  if (!delay) {
    return undefined;
  }

  if (typeof delay === 'number') {
    return delay;
  }

  const millisecondsMatch = delay.match(/(\d+)ms/);

  if (millisecondsMatch) {
    return parseInt(millisecondsMatch[1], 10);
  }

  const secondsMatch = delay.match(/(\d*)(\.?)(\d+)s/);

  if (secondsMatch) {
    const hasDecimal = !!secondsMatch[2];
    if (!hasDecimal) {
      return parseInt(secondsMatch[3], 10) * 1000;
    }
    const secondsPart = !!secondsMatch[1]
      ? parseInt(secondsMatch[1], 10) * 1000
      : 0;
    const millisecondsPart = parseInt(
      (secondsMatch[3] as any).padEnd(3, '0'),
      10
    );

    if (millisecondsPart >= 1000) {
      throw new Error(`Can't parse "${delay} delay."`);
    }

    return secondsPart + millisecondsPart;
  }

  throw new Error(`Can't parse "${delay} delay."`);
}

const evaluateExecutableContent = <
  TContext extends object,
  TEvent extends EventObject
>(
  context: TContext,
  _ev: TEvent,
  meta: SCXMLEventMeta<TEvent>,
  body: string
) => {
  const scope = ['const _sessionid = "NOT_IMPLEMENTED";']
    .filter(Boolean)
    .join('\n');

  const args = ['context', '_event'];

  const fnBody = `
${scope}
with (context) {
  ${body}
}
  `;

  const fn = new Function(...args, fnBody);

  return fn(context, meta._event);
};

function createGuard<
  TContext extends object,
  TEvent extends EventObject = EventObject
>(guard: string) {
  return (context: TContext, _event: TEvent, meta) => {
    return evaluateExecutableContent(context, _event, meta, `return ${guard};`);
  };
}

function mapAction<
  TContext extends object,
  TEvent extends EventObject = EventObject
>(element: XMLElement): BaseActionObject {
  switch (element.name) {
    case 'raise': {
<<<<<<< HEAD
      return raise<TEvent>({ type: element.attributes!.event! } as TEvent);
=======
      return actions.raise<TContext, TEvent, TEvent>(
        element.attributes!.event! as string
      );
>>>>>>> 035b4140
    }
    case 'assign': {
      return assign<TContext, TEvent>((context, e, meta) => {
        const fnBody = `

${element.attributes!.location};

return {'${element.attributes!.location}': ${element.attributes!.expr}};
          `;

        return evaluateExecutableContent(context, e, meta, fnBody);
      });
    }
    case 'cancel':
      if ('sendid' in element.attributes!) {
        return cancel(element.attributes!.sendid! as string);
      }
      return cancel((context, e, meta) => {
        const fnBody = `
return ${element.attributes!.sendidexpr};
          `;

        return evaluateExecutableContent(context, e, meta, fnBody);
      });
    case 'send': {
      const { event, eventexpr, target, id } = element.attributes!;

      let convertedEvent: TEvent | SendExpr<TContext, TEvent>;
      let convertedDelay: number | DelayExpr<TContext, TEvent> | undefined;

      const params =
        element.elements &&
        element.elements.reduce((acc, child) => {
          if (child.name === 'content') {
            throw new Error(
              'Conversion of <content/> inside <send/> not implemented.'
            );
          }
          return `${acc}${child.attributes!.name}:${child.attributes!.expr},\n`;
        }, '');

      if (event && !params) {
        convertedEvent = { type: event } as TEvent;
      } else {
        convertedEvent = (context, _ev, meta) => {
          const fnBody = `
return { type: ${event ? `"${event}"` : eventexpr}, ${params ? params : ''} }
            `;

          return evaluateExecutableContent(context, _ev, meta, fnBody);
        };
      }

      if ('delay' in element.attributes!) {
        convertedDelay = delayToMs(element.attributes!.delay);
      } else if (element.attributes!.delayexpr) {
        convertedDelay = (context, _ev, meta) => {
          const fnBody = `
return (${delayToMs})(${element.attributes!.delayexpr});
            `;

          return evaluateExecutableContent(context, _ev, meta, fnBody);
        };
      }

      return send<TContext, TEvent>(convertedEvent, {
        delay: convertedDelay,
        to: target as string | undefined,
        id: id as string | undefined
      });
    }
    case 'log': {
      const label = element.attributes!.label;

      return log<TContext, TEvent>(
        (context, e, meta) => {
          const fnBody = `
return ${element.attributes!.expr};
            `;

          return evaluateExecutableContent(context, e, meta, fnBody);
        },
        label !== undefined ? String(label) : undefined
      );
    }
    case 'if': {
      const conds: Array<ChooseCondition<TContext, TEvent>> = [];

      let current: ChooseCondition<TContext, TEvent> = {
        guard: createGuard(element.attributes!.cond as string),
        actions: []
      };

      for (const el of element.elements!) {
        if (el.type === 'comment') {
          continue;
        }

        switch (el.name) {
          case 'elseif':
            conds.push(current);
            current = {
              guard: createGuard(el.attributes!.cond as string),
              actions: []
            };
            break;
          case 'else':
            conds.push(current);
            current = { actions: [] };
            break;
          default:
            (current.actions as any[]).push(mapAction<TContext, TEvent>(el));
            break;
        }
      }

      conds.push(current);
      return choose(conds);
    }
    default:
      throw new Error(
        `Conversion of "${element.name}" elements is not implemented yet.`
      );
  }
}

function mapActions(elements: XMLElement[]): BaseActionObject[] {
  const mapped: BaseActionObject[] = [];

  for (const element of elements) {
    if (element.type === 'comment') {
      continue;
    }

    mapped.push(mapAction(element));
  }

  return mapped;
}

function toConfig(
  nodeJson: XMLElement,
  id: string,
  options: ScxmlToMachineOptions
) {
  const parallel = nodeJson.name === 'parallel';
  let initial = parallel ? undefined : nodeJson.attributes!.initial;
  const { elements } = nodeJson;

  switch (nodeJson.name) {
    case 'history': {
      if (!elements) {
        return {
          id,
          history: nodeJson.attributes!.type || 'shallow'
        };
      }

      const [transitionElement] = elements.filter(
        (element) => element.name === 'transition'
      );

      const target = getAttribute(transitionElement, 'target');
      const history = getAttribute(nodeJson, 'type') || 'shallow';

      return {
        id,
        history,
        target: target ? `#${target}` : undefined
      };
    }
    default:
      break;
  }

  if (nodeJson.elements) {
    const stateElements = nodeJson.elements.filter(
      (element) =>
        element.name === 'state' ||
        element.name === 'parallel' ||
        element.name === 'final' ||
        element.name === 'history'
    );

    const transitionElements = nodeJson.elements.filter(
      (element) => element.name === 'transition'
    );

    const invokeElements = nodeJson.elements.filter(
      (element) => element.name === 'invoke'
    );

    const onEntryElements = nodeJson.elements.filter(
      (element) => element.name === 'onentry'
    );

    const onExitElements = nodeJson.elements.filter(
      (element) => element.name === 'onexit'
    );

    const states: Record<string, any> = indexedRecord(
      stateElements,
      (item) => `${item.attributes!.id}`
    );

    const initialElement = !initial
      ? nodeJson.elements.find((element) => element.name === 'initial')
      : undefined;

    if (initialElement && initialElement.elements!.length) {
      initial = initialElement.elements!.find(
        (element) => element.name === 'transition'
      )!.attributes!.target;
    } else if (!initial && !initialElement && stateElements.length) {
      initial = stateElements[0].attributes!.id;
    }

    const always: any[] = [];
    const on: any[] = [];

    transitionElements.map((value) => {
      const events = ((getAttribute(value, 'event') as string) || '').split(
        /\s+/
      );

      return events.map((eventType) => {
        const targets = getAttribute(value, 'target');
        const internal = getAttribute(value, 'type') === 'internal';

        let guardObject = {};

        if (value.attributes?.cond) {
          const guard = value.attributes!.cond;
          if ((guard as string).startsWith('In')) {
            const inMatch = (guard as string).trim().match(/^In\('(.*)'\)/);

            if (inMatch) {
              guardObject = {
                guard: stateIn(`#${inMatch[1]}`)
              };
            }
          } else if ((guard as string).startsWith('!In')) {
            const notInMatch = (guard as string).trim().match(/^!In\('(.*)'\)/);

            if (notInMatch) {
              guardObject = {
                guard: not(stateIn(`#${notInMatch[1]}`))
              };
            }
          } else {
            guardObject = {
              guard: createGuard(value.attributes!.cond as string)
            };
          }
        }

        const transitionConfig = {
          event: eventType,
          target: getTargets(targets),
          ...(value.elements ? executableContent(value.elements) : undefined),
          ...guardObject,
          internal
        };

        if (eventType === NULL_EVENT) {
          always.push(transitionConfig);
        } else {
          on.push(transitionConfig);
        }
      });
    });

    const onEntry = onEntryElements
      ? flatten(
          onEntryElements.map((onEntryElement) =>
            mapActions(onEntryElement.elements!)
          )
        )
      : undefined;

    const onExit = onExitElements
      ? onExitElements.map((onExitElement) =>
          mapActions(onExitElement.elements!)
        )
      : undefined;

    const invoke = invokeElements.map((element) => {
      if (
        !['scxml', 'http://www.w3.org/TR/scxml/'].includes(
          element.attributes!.type as string
        )
      ) {
        throw new Error(
          'Currently only converting invoke elements of type SCXML is supported.'
        );
      }
      const content = element.elements!.find(
        (el) => el.name === 'content'
      ) as XMLElement;

      return {
        ...(element.attributes!.id && { id: element.attributes!.id as string }),
        src: scxmlToMachine(content, options),
        autoForward: element.attributes!.autoforward === 'true'
      };
    });

    return {
      id,
      ...(initial
        ? {
            initial: String(initial)
              .split(' ')
              .map((id) => `#${id}`)
          }
        : undefined),
      ...(parallel ? { type: 'parallel' } : undefined),
      ...(nodeJson.name === 'final' ? { type: 'final' } : undefined),
      ...(stateElements.length
        ? {
            states: mapValues(states, (state, key) =>
              toConfig(state, key, options)
            )
          }
        : undefined),
      ...(transitionElements.length ? { on } : undefined),
      ...(always.length ? { always } : undefined),
      ...(onEntry ? { entry: onEntry } : undefined),
      ...(onExit ? { exit: onExit } : undefined),
      ...(invoke.length ? { invoke } : undefined)
    };
  }

  return { id, ...(nodeJson.name === 'final' ? { type: 'final' } : undefined) };
}

export interface ScxmlToMachineOptions {
  delimiter?: string;
}

function scxmlToMachine(
  scxmlJson: XMLElement,
  options: ScxmlToMachineOptions
): AnyStateMachine {
  const machineElement = scxmlJson.elements!.find(
    (element) => element.name === 'scxml'
  ) as XMLElement;

  const dataModelEl = machineElement.elements!.filter(
    (element) => element.name === 'datamodel'
  )[0];

  const context = dataModelEl
    ? dataModelEl
        .elements!.filter((element) => element.name === 'data')
        .reduce((acc, element) => {
          const { src, expr, id } = element.attributes!;
          if (src) {
            throw new Error(
              "Conversion of `src` attribute on datamodel's <data> elements is not supported."
            );
          }

          if (expr === '_sessionid') {
            acc[id!] = undefined;
          } else {
            acc[id!] = eval(`(${expr})`);
          }

          return acc;
        }, {})
    : undefined;

  return createMachine({
    ...toConfig(machineElement, '(machine)', options),
    context,
    delimiter: options.delimiter,
    scxml: true
  });
}

export function toMachine(
  xml: string,
  options: ScxmlToMachineOptions
): AnyStateMachine {
  const json = xml2js(xml) as XMLElement;
  return scxmlToMachine(json, options);
}<|MERGE_RESOLUTION|>--- conflicted
+++ resolved
@@ -140,13 +140,9 @@
 >(element: XMLElement): BaseActionObject {
   switch (element.name) {
     case 'raise': {
-<<<<<<< HEAD
-      return raise<TEvent>({ type: element.attributes!.event! } as TEvent);
-=======
-      return actions.raise<TContext, TEvent, TEvent>(
-        element.attributes!.event! as string
-      );
->>>>>>> 035b4140
+      return raise<TContext, TEvent, TEvent>({
+        type: element.attributes!.event!
+      } as TEvent);
     }
     case 'assign': {
       return assign<TContext, TEvent>((context, e, meta) => {
@@ -221,7 +217,7 @@
     case 'log': {
       const label = element.attributes!.label;
 
-      return log<TContext, TEvent>(
+      return log<TContext, any>(
         (context, e, meta) => {
           const fnBody = `
 return ${element.attributes!.expr};
