import {
  getEventType,
  mapValues,
  flatten,
  toArray,
  keys,
  isString,
  toInvokeConfig,
  toInvokeSource,
  isFunction
} from './utils';
import type {
  Event,
  Transitions,
  EventObject,
  HistoryStateNodeConfig,
  StateNodeDefinition,
  TransitionDefinition,
  DelayedTransitionDefinition,
  StateNodeConfig,
  StatesDefinition,
  StateNodesConfig,
  FinalStateNodeConfig,
  InvokeDefinition,
  Mapper,
  PropertyMapper,
  NullEvent,
  SCXML,
  TransitionDefinitionMap,
  InitialTransitionDefinition,
  MachineContext
} from './types';
import type { State } from './State';
import * as actionTypes from './actionTypes';
import { toActionObject } from './actions';
import { formatInitialTransition } from './stateUtils';
import {
  getDelayedTransitions,
  formatTransitions,
  getCandidates
} from './stateUtils';
import { evaluateGuard } from './guards';
<<<<<<< HEAD
import { StateMachine } from './StateMachine';
import { BaseActionObject } from '.';
=======
import type { StateMachine } from './StateMachine';
>>>>>>> 20671291

const EMPTY_OBJECT = {};

interface StateNodeOptions<
  TContext extends MachineContext,
  TEvent extends EventObject
> {
  _key: string;
  _parent?: StateNode<TContext, TEvent>;
  _machine: StateMachine<TContext, TEvent>;
}

export class StateNode<
  TContext extends MachineContext = MachineContext,
  TEvent extends EventObject = EventObject
> {
  /**
   * The relative key of the state node, which represents its location in the overall state value.
   */
  public key: string;
  /**
   * The unique ID of the state node.
   */
  public id: string;
  /**
   * The type of this state node:
   *
   *  - `'atomic'` - no child state nodes
   *  - `'compound'` - nested child state nodes (XOR)
   *  - `'parallel'` - orthogonal nested child state nodes (AND)
   *  - `'history'` - history state node
   *  - `'final'` - final state node
   */
  public type: 'atomic' | 'compound' | 'parallel' | 'final' | 'history';
  /**
   * The string path from the root machine node to this node.
   */
  public path: string[];
  /**
   * The child state nodes.
   */
  public states: StateNodesConfig<TContext, TEvent>;
  /**
   * The type of history on this state node. Can be:
   *
   *  - `'shallow'` - recalls only top-level historical state value
   *  - `'deep'` - recalls historical state value at all levels
   */
  public history: false | 'shallow' | 'deep';
  /**
   * The action(s) to be executed upon entering the state node.
   */
  public entry: BaseActionObject[];
  /**
   * The action(s) to be executed upon exiting the state node.
   */
  public exit: BaseActionObject[];
  /**
   * The parent state node.
   */
  public parent?: StateNode<TContext, TEvent>;
  /**
   * The root machine node.
   */
  public machine: StateMachine<TContext, TEvent>;
  /**
   * The meta data associated with this state node, which will be returned in State instances.
   */
  public meta?: any;
  /**
   * The data sent with the "done.state._id_" event if this is a final state node.
   */
  public doneData?:
    | Mapper<TContext, TEvent, any>
    | PropertyMapper<TContext, TEvent, any>;
  /**
   * The order this state node appears. Corresponds to the implicit SCXML document order.
   */
  public order: number = -1;

  // TODO: make private
  public __cache = {
    events: undefined as Array<TEvent['type']> | undefined,
    on: undefined as TransitionDefinitionMap<TContext, TEvent> | undefined,
    transitions: undefined as
      | Array<TransitionDefinition<TContext, TEvent>>
      | undefined,
    candidates: {} as {
      [K in TEvent['type'] | NullEvent['type'] | '*']:
        | Array<
            TransitionDefinition<
              TContext,
              K extends TEvent['type']
                ? Extract<TEvent, { type: K }>
                : EventObject
            >
          >
        | undefined;
    },
    delayedTransitions: undefined as
      | Array<DelayedTransitionDefinition<TContext, TEvent>>
      | undefined,
    invoke: undefined as Array<InvokeDefinition<TContext, TEvent>> | undefined
  };

  private __initial?: InitialTransitionDefinition<TContext, TEvent>;

  public tags: string[] = [];

  constructor(
    /**
     * The raw config used to create the machine.
     */
    public config: StateNodeConfig<TContext, TEvent>,
    options: StateNodeOptions<TContext, TEvent>
  ) {
    this.parent = options._parent;
    this.key = this.config.key || options._key;
    this.machine = options._machine;
    this.path = this.parent ? this.parent.path.concat(this.key) : [];
    this.id =
      this.config.id ||
      [this.machine.key, ...this.path].join(this.machine.delimiter);
    this.type =
      this.config.type ||
      (this.config.states && keys(this.config.states).length
        ? 'compound'
        : this.config.history
        ? 'history'
        : 'atomic');

    this.order = this.machine.idMap.size;
    this.machine.idMap.set(this.id, this);

    this.states = (this.config.states
      ? mapValues(
          this.config.states,
          (stateConfig: StateNodeConfig<TContext, TEvent>, key) => {
            const stateNode = new StateNode(stateConfig, {
              _parent: this,
              _key: key as string,
              _machine: this.machine
            });
            return stateNode;
          }
        )
      : EMPTY_OBJECT) as StateNodesConfig<TContext, TEvent>;

    if (this.type === 'compound' && !this.config.initial) {
      throw new Error(
        `No initial state specified for compound state node "#${
          this.id
        }". Try adding { initial: "${
          Object.keys(this.states)[0]
        }" } to the state config.`
      );
    }

    // History config
    this.history =
      this.config.history === true ? 'shallow' : this.config.history || false;

    this.entry = toArray(this.config.entry).map((action) =>
      toActionObject(action, this.machine.options.actions)
    );

    this.exit = toArray(this.config.exit).map((action) =>
      toActionObject(action, this.machine.options.actions)
    );
    this.meta = this.config.meta;
    this.doneData =
      this.type === 'final'
        ? (this.config as FinalStateNodeConfig<TContext, TEvent>).data
        : undefined;
    this.tags = toArray(config.tags);
  }

  /**
   * The well-structured state node definition.
   */
  public get definition(): StateNodeDefinition<TContext, TEvent> {
    return {
      id: this.id,
      key: this.key,
      version: this.machine.version,
      context: this.machine.context,
      type: this.type,
      initial: this.initial
        ? {
            target: this.initial.target,
            source: this,
            actions: this.initial.actions,
            eventType: null as any,
            toJSON: () => ({
              target: this.initial!.target!.map((t) => `#${t.id}`),
              source: `#${this.id}`,
              actions: this.initial!.actions,
              eventType: null as any
            })
          }
        : undefined,
      history: this.history,
      states: mapValues(this.states, (state: StateNode<TContext, TEvent>) => {
        return state.definition;
      }) as StatesDefinition<TContext, TEvent>,
      on: this.on,
      transitions: this.transitions,
      entry: this.entry,
      exit: this.exit,
      meta: this.meta,
      order: this.order || -1,
      data: this.doneData,
      invoke: this.invoke
    };
  }

  public toJSON() {
    return this.definition;
  }

  /**
   * The behaviors invoked as actors by this state node.
   */
  public get invoke(): Array<InvokeDefinition<TContext, TEvent>> {
    return (
      this.__cache.invoke ||
      (this.__cache.invoke = toArray(this.config.invoke).map((invocable, i) => {
        const id = `${this.id}:invocation[${i}]`;

        const invokeConfig = toInvokeConfig(invocable, id);
        const resolvedId = invokeConfig.id || id;

        const resolvedSrc = toInvokeSource(
          isString(invokeConfig.src)
            ? invokeConfig.src
            : typeof invokeConfig.src === 'object' && invokeConfig.src !== null
            ? invokeConfig.src
            : resolvedId
        );

        if (
          !this.machine.options.actors[resolvedSrc.type] &&
          isFunction(invokeConfig.src)
        ) {
          this.machine.options.actors = {
            ...this.machine.options.actors,
            [resolvedSrc.type]: invokeConfig.src
          };
        }

        return {
          type: actionTypes.invoke,
          ...invokeConfig,
          src: resolvedSrc,
          id: resolvedId,
          toJSON() {
            const { onDone, onError, ...invokeDefValues } = invokeConfig;
            return {
              ...invokeDefValues,
              type: actionTypes.invoke,
              src: resolvedSrc,
              id: resolvedId
            };
          }
        } as InvokeDefinition<TContext, TEvent>;
      }))
    );
  }

  /**
   * The mapping of events to transitions.
   */
  public get on(): TransitionDefinitionMap<TContext, TEvent> {
    if (this.__cache.on) {
      return this.__cache.on;
    }

    const transitions = this.transitions;

    return (this.__cache.on = transitions.reduce((map, transition) => {
      map[transition.eventType] = map[transition.eventType] || [];
      map[transition.eventType].push(transition as any);
      return map;
    }, {} as TransitionDefinitionMap<TContext, TEvent>));
  }

  public get after(): Array<DelayedTransitionDefinition<TContext, TEvent>> {
    return (
      this.__cache.delayedTransitions ||
      ((this.__cache.delayedTransitions = getDelayedTransitions(this)),
      this.__cache.delayedTransitions)
    );
  }

  /**
   * All the transitions that can be taken from this state node.
   */
  public get transitions(): Array<TransitionDefinition<TContext, TEvent>> {
    return (
      this.__cache.transitions ||
      ((this.__cache.transitions = formatTransitions(this)),
      this.__cache.transitions)
    );
  }

  public get initial(): InitialTransitionDefinition<TContext, TEvent> {
    return (
      this.__initial ||
      ((this.__initial = formatInitialTransition(
        this,
        this.config.initial || []
      )),
      this.__initial)
    );
  }

  /**
   * Returns `true` if this state node explicitly handles the given event.
   *
   * @param event The event in question
   */
  public handles(event: Event<TEvent>): boolean {
    const eventType = getEventType<TEvent>(event);

    return this.events.includes(eventType);
  }

  public next(
    state: State<TContext, TEvent>,
    _event: SCXML.Event<TEvent>
  ): Transitions<TContext, TEvent> | undefined {
    const eventName = _event.name;
    const actions: BaseActionObject[] = [];

    let selectedTransition: TransitionDefinition<TContext, TEvent> | undefined;

    const candidates: Array<TransitionDefinition<TContext, TEvent>> =
      this.__cache.candidates[eventName] ||
      (this.__cache.candidates[eventName] = getCandidates(
        this,
        eventName,
        this.machine.config.scxml // Whether token matching should be used
      ));

    for (const candidate of candidates) {
      const { guard } = candidate;
      const resolvedContext = state.context;

      let guardPassed = false;

      try {
        guardPassed =
          !guard ||
          evaluateGuard<TContext, TEvent>(
            guard,
            resolvedContext,
            _event,
            state,
            this.machine
          );
      } catch (err) {
        throw new Error(
          `Unable to evaluate guard '${
            guard!.type
          }' in transition for event '${eventName}' in state node '${
            this.id
          }':\n${err.message}`
        );
      }

      if (guardPassed) {
        actions.push(...candidate.actions);
        selectedTransition = candidate;
        break;
      }
    }

    return selectedTransition ? [selectedTransition] : undefined;
  }

  /**
   * The target state value of the history state node, if it exists. This represents the
   * default state value to transition to if no history value exists yet.
   */
  public get target(): string | undefined {
    if (this.type === 'history') {
      const historyConfig = this.config as HistoryStateNodeConfig<
        TContext,
        TEvent
      >;
      return historyConfig.target;
    }

    return undefined;
  }

  /**
   * All the state node IDs of this state node and its descendant state nodes.
   */
  public get stateIds(): string[] {
    const childStateIds = flatten(
      keys(this.states).map((stateKey) => {
        return this.states[stateKey].stateIds;
      })
    );
    return [this.id].concat(childStateIds);
  }

  /**
   * All the event types accepted by this state node and its descendants.
   */
  public get events(): Array<TEvent['type']> {
    if (this.__cache.events) {
      return this.__cache.events;
    }
    const { states } = this;
    const events = new Set(this.ownEvents);

    if (states) {
      for (const stateId of keys(states)) {
        const state = states[stateId];
        if (state.states) {
          for (const event of state.events) {
            events.add(`${event}`);
          }
        }
      }
    }

    return (this.__cache.events = Array.from(events));
  }

  /**
   * All the events that have transitions directly from this state node.
   *
   * Excludes any inert events.
   */
  public get ownEvents(): Array<TEvent['type']> {
    const events = new Set(
      this.transitions
        .filter((transition) => {
          return !(
            !transition.target &&
            !transition.actions.length &&
            transition.internal
          );
        })
        .map((transition) => transition.eventType)
    );

    return Array.from(events);
  }
}<|MERGE_RESOLUTION|>--- conflicted
+++ resolved
@@ -28,7 +28,8 @@
   SCXML,
   TransitionDefinitionMap,
   InitialTransitionDefinition,
-  MachineContext
+  MachineContext,
+  BaseActionObject
 } from './types';
 import type { State } from './State';
 import * as actionTypes from './actionTypes';
@@ -40,12 +41,7 @@
   getCandidates
 } from './stateUtils';
 import { evaluateGuard } from './guards';
-<<<<<<< HEAD
-import { StateMachine } from './StateMachine';
-import { BaseActionObject } from '.';
-=======
 import type { StateMachine } from './StateMachine';
->>>>>>> 20671291
 
 const EMPTY_OBJECT = {};
 
