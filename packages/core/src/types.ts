import { StateNode } from './StateNode';
import { State } from './State';
import { Clock } from './interpreter';
import { Actor } from './Actor';
import { MachineNode } from './MachineNode';

export type EventType = string;
export type ActionType = string;
export type MetaObject = Record<string, any>;

/**
 * The full definition of an event, with a string `type`.
 */
export interface EventObject {
  /**
   * The type of event that is sent.
   */
  type: string;
}

export interface AnyEventObject extends EventObject {
  [key: string]: any;
}

/**
 * The full definition of an action, with a string `type` and an
 * `exec` implementation function.
 */
export interface ActionObject<TContext, TEvent extends EventObject> {
  /**
   * The type of action that is executed.
   */
  type: string;
  /**
   * The implementation for executing the action.
   */
  exec?: ActionFunction<TContext, TEvent>;
  [other: string]: any;
}

export type DefaultContext = Record<string, any> | undefined;

/**
 * The specified string event types or the specified event objects.
 */
export type Event<TEvent extends EventObject> = TEvent['type'] | TEvent;

export interface ActionMeta<TContext, TEvent extends EventObject>
  extends StateMeta<TContext, TEvent> {
  action: ActionObject<TContext, TEvent>;
  _event: SCXML.Event<TEvent>;
}

export interface AssignMeta<TContext, TEvent extends EventObject> {
  state?: State<TContext, TEvent>;
  action: AssignAction<TContext, TEvent>;
  _event: SCXML.Event<TEvent>;
}

export type ActionFunction<TContext, TEvent extends EventObject> = (
  context: TContext,
  event: TEvent,
  meta: ActionMeta<TContext, TEvent>
) => any | void;

// export type InternalAction<TContext> = SendAction | AssignAction<TContext>;
export type Action<TContext, TEvent extends EventObject> =
  | ActionType
  | ActionObject<TContext, TEvent>
  | ActionFunction<TContext, TEvent>
  | AssignAction<Required<TContext>, TEvent>
  | SendAction<TContext, TEvent>
  | RaiseAction<AnyEventObject>;

export type Actions<TContext, TEvent extends EventObject> = SingleOrArray<
  Action<TContext, TEvent>
>;

export type StateKey = string | State<any>;

export interface StateValueMap {
  [key: string]: StateValue;
}

/**
 * The string or object representing the state value relative to the parent state node.
 *
 * - For a child atomic state node, this is a string, e.g., `"pending"`.
 * - For complex state nodes, this is an object, e.g., `{ success: "someChildState" }`.
 */
export type StateValue = string | StateValueMap;

export type ConditionPredicate<TContext, TEvent extends EventObject> = (
  context: TContext,
  event: TEvent,
  meta: GuardMeta<TContext, TEvent>
) => boolean;

export type DefaultGuardType = 'xstate.guard';

export interface GuardPredicate<TContext, TEvent extends EventObject> {
  type: DefaultGuardType;
  name: string | undefined;
  predicate: ConditionPredicate<TContext, TEvent>;
}

export type Guard<TContext, TEvent extends EventObject> =
  | GuardPredicate<TContext, TEvent>
  | Record<string, any> & {
      type: string;
    };

export interface GuardMeta<TContext, TEvent extends EventObject>
  extends StateMeta<TContext, TEvent> {
  cond: Guard<TContext, TEvent>;
}

export type Condition<TContext, TEvent extends EventObject> =
  | string
  | ConditionPredicate<TContext, TEvent>
  | Guard<TContext, TEvent>;

export type TransitionTarget<
  TContext,
  TEvent extends EventObject
> = SingleOrArray<string | StateNode<TContext, any, TEvent>>;

export type TransitionTargets<TContext> = Array<
  string | StateNode<TContext, any>
>;

export interface TransitionConfig<TContext, TEvent extends EventObject> {
  cond?: Condition<TContext, TEvent>;
  actions?: Actions<TContext, TEvent>;
  in?: StateValue;
  internal?: boolean;
  target?: TransitionTarget<TContext, TEvent>;
  meta?: Record<string, any>;
}

export interface TargetTransitionConfig<TContext, TEvent extends EventObject>
  extends TransitionConfig<TContext, TEvent> {
  target: TransitionTarget<TContext, TEvent>; // TODO: just make this non-optional
}

export type ConditionalTransitionConfig<
  TContext,
  TEvent extends EventObject = EventObject
> = Array<TransitionConfig<TContext, TEvent>>;

export interface InitialTransitionConfig<TContext, TEvent extends EventObject>
  extends TransitionConfig<TContext, TEvent> {
  cond?: never;
  target: TransitionTarget<TContext, TEvent>;
}

export type Transition<TContext, TEvent extends EventObject = EventObject> =
  | string
  | TransitionConfig<TContext, TEvent>
  | ConditionalTransitionConfig<TContext, TEvent>;

export type DisposeActivityFunction = () => void;

export type ActivityConfig<TContext, TEvent extends EventObject> = (
  ctx: TContext,
  activity: ActivityDefinition<TContext, TEvent>
) => DisposeActivityFunction | void;

export type Activity<TContext, TEvent extends EventObject> =
  | string
  | ActivityDefinition<TContext, TEvent>;

export interface ActivityDefinition<TContext, TEvent extends EventObject>
  extends ActionObject<TContext, TEvent> {
  id: string;
  type: string;
}

export type Sender<TEvent extends EventObject> = (event: Event<TEvent>) => void;
export type Receiver<TEvent extends EventObject> = (
  listener: (event: TEvent) => void
) => void;

export type InvokeCallback = (
  callback: Sender<any>,
  onReceive: Receiver<EventObject>
) => any;

/**
 * Returns either a Promises or a callback handler (for streams of events) given the
 * machine's current `context` and `event` that invoked the service.
 *
 * For Promises, the only events emitted to the parent will be:
 * - `done.invoke.<id>` with the `data` containing the resolved payload when the promise resolves, or:
 * - `error.platform.<id>` with the `data` containing the caught error, and `src` containing the service `id`.
 *
 * For callback handlers, the `callback` will be provided, which will send events to the parent service.
 *
 * @param context The current machine `context`
 * @param event The event that invoked the service
 */
export type InvokeCreator<TContext, TEvent extends EventObject> = (
  context: TContext,
  event: TEvent,
  meta: { parent: Actor; id: string; data?: any; _event: SCXML.Event<TEvent> }
) => Actor;

export interface InvokeDefinition<TContext, TEvent extends EventObject>
  extends ActivityDefinition<TContext, TEvent> {
  /**
   * The source of the machine to be invoked, or the machine itself.
   */
  src: string;
  /**
   * If `true`, events sent to the parent service will be forwarded to the invoked service.
   *
   * Default: `false`
   */
  autoForward?: boolean;
  /**
   * Data from the parent machine's context to set as the (partial or full) context
   * for the invoked child machine.
   *
   * Data should be mapped to match the child machine's context shape.
   */
  data?: Mapper<TContext, TEvent> | PropertyMapper<TContext, TEvent>;
}

export interface Delay {
  id: string;
  /**
   * The time to delay the event, in milliseconds.
   */
  delay: number;
}

export type DelayedTransitions<TContext, TEvent extends EventObject> =
  | Record<
      string | number,
      string | SingleOrArray<TransitionConfig<TContext, TEvent>>
    >
  | Array<
      TransitionConfig<TContext, TEvent> & {
        delay: number | string | Expr<TContext, TEvent, number>;
      }
    >;

export type StateTypes =
  | 'atomic'
  | 'compound'
  | 'parallel'
  | 'final'
  | 'history'
  | string; // TODO: remove once TS fixes this type-widening issue

export type SingleOrArray<T> = T[] | T;

export type StateNodesConfig<
  TContext,
  TStateSchema extends StateSchema,
  TEvent extends EventObject
> = {
  [K in keyof TStateSchema['states']]: StateNode<
    TContext,
    TStateSchema['states'][K],
    TEvent
  >;
};

export type StatesConfig<
  TContext,
  TStateSchema extends StateSchema,
  TEvent extends EventObject
> = {
  [K in keyof TStateSchema['states']]: StateNodeConfig<
    TContext,
    TStateSchema['states'][K],
    TEvent
  >;
};

export type StatesDefinition<
  TContext,
  TStateSchema extends StateSchema,
  TEvent extends EventObject
> = {
  [K in keyof TStateSchema['states']]: StateNodeDefinition<
    TContext,
    TStateSchema['states'][K],
    TEvent
  >;
};

export type TransitionConfigTargetShortcut<
  TContext,
  TEvent extends EventObject
> = string | undefined | StateNode<TContext, any, TEvent>;

type TransitionsConfigMap<TContext, TEvent extends EventObject> = {
  [K in TEvent['type'] | NullEvent['type'] | '*']?: SingleOrArray<
    | TransitionConfigTargetShortcut<TContext, TEvent>
    | (TransitionConfig<
        TContext,
        K extends TEvent['type'] ? Extract<TEvent, { type: K }> : EventObject
      > & {
        event?: undefined;
      })
  >;
};

type TransitionsConfigArray<TContext, TEvent extends EventObject> = Array<
  {
    [K in TEvent['type'] | NullEvent['type'] | '*']: TransitionConfig<
      TContext,
      K extends TEvent['type'] ? Extract<TEvent, { type: K }> : EventObject
    > & {
      event: K;
    };
  }[TEvent['type'] | NullEvent['type'] | '*']
>;

export type TransitionsConfig<TContext, TEvent extends EventObject> =
  | TransitionsConfigMap<TContext, TEvent>
  | TransitionsConfigArray<TContext, TEvent>;

export interface InvokeConfig<TContext, TEvent extends EventObject> {
  /**
   * The unique identifier for the invoked machine. If not specified, this
   * will be the machine's own `id`, or the URL (from `src`).
   */
  id?: string;
  /**
   * The source of the machine to be invoked, or the machine itself.
   */
  src: string | InvokeCreator<any, any>;
  /**
   * If `true`, events sent to the parent service will be forwarded to the invoked service.
   *
   * Default: `false`
   */
  autoForward?: boolean;
  /**
   * Data from the parent machine's context to set as the (partial or full) context
   * for the invoked child machine.
   *
   * Data should be mapped to match the child machine's context shape.
   */
  data?: Mapper<TContext, TEvent> | PropertyMapper<TContext, TEvent>;
  /**
   * The transition to take upon the invoked child machine reaching its final top-level state.
   */
  onDone?:
    | string
    | SingleOrArray<TransitionConfig<TContext, DoneInvokeEvent<any>>>;
  /**
   * The transition to take upon the invoked child machine sending an error event.
   */
  onError?:
    | string
    | SingleOrArray<TransitionConfig<TContext, DoneInvokeEvent<any>>>;
}

export interface StateNodeConfig<
  TContext,
  TStateSchema extends StateSchema,
  TEvent extends EventObject
> {
  /**
   * The relative key of the state node, which represents its location in the overall state value.
   * This is automatically determined by the configuration shape via the key where it was defined.
   */
  key?: string;
  /**
   * The initial state transition.
   */
<<<<<<< HEAD
  initial?: InitialTransitionConfig<TContext, TEvent> | string | undefined;
=======
  initial?: SingleOrArray<string>;
>>>>>>> abc31bf9
  /**
   * The type of this state node:
   *
   *  - `'atomic'` - no child state nodes
   *  - `'compound'` - nested child state nodes (XOR)
   *  - `'parallel'` - orthogonal nested child state nodes (AND)
   *  - `'history'` - history state node
   *  - `'final'` - final state node
   */
  type?: 'atomic' | 'compound' | 'parallel' | 'final' | 'history';
  /**
   * The initial context (extended state) of the machine.
   *
   * Can be an object or a function that returns an object.
   */
  context?: TContext | (() => TContext);
  /**
   * Indicates whether the state node is a history state node, and what
   * type of history:
   * shallow, deep, true (shallow), false (none), undefined (none)
   */
  history?: 'shallow' | 'deep' | boolean | undefined;
  /**
   * The mapping of state node keys to their state node configurations (recursive).
   */
  states?: StatesConfig<TContext, TStateSchema, TEvent> | undefined;
  /**
   * The services to invoke upon entering this state node. These services will be stopped upon exiting this state node.
   */
  invoke?: SingleOrArray<
    string | InvokeCreator<TContext, TEvent> | InvokeConfig<TContext, TEvent>
  >;
  /**
   * The mapping of event types to their potential transition(s).
   */
  on?: TransitionsConfig<TContext, TEvent>;
  /**
   * The action(s) to be executed upon entering the state node.
   */
  entry?: Actions<TContext, TEvent>;
  /**
   * The action(s) to be executed upon exiting the state node.
   */
  exit?: Actions<TContext, TEvent>;
  /**
   * The potential transition(s) to be taken upon reaching a final child state node.
   *
   * This is equivalent to defining a `[done(id)]` transition on this state node's `on` property.
   */
  onDone?: string | SingleOrArray<TransitionConfig<TContext, DoneEventObject>>;
  /**
   * The mapping (or array) of delays (in milliseconds) to their potential transition(s).
   * The delayed transitions are taken after the specified delay in an interpreter.
   */
  after?: DelayedTransitions<TContext, TEvent>;
  /**
   * @private
   */
  parent?: StateNode<TContext, any, TEvent>;
  strict?: boolean | undefined;
  /**
   * The meta data associated with this state node, which will be returned in State instances.
   */
  meta?: TStateSchema extends { meta: infer D } ? D : any;
  /**
   * The data sent with the "done.state._id_" event if this is a final state node.
   *
   * The data will be evaluated with the current `context` and placed on the `.data` property
   * of the event.
   */
  data?: Mapper<TContext, TEvent> | PropertyMapper<TContext, TEvent>;
  /**
   * The unique ID of the state node, which can be referenced as a transition target via the
   * `#id` syntax.
   */
  id?: string | undefined;
  /**
   * The string delimiter for serializing the path to a string. The default is "."
   */
  delimiter?: string;
  /**
   * The order this state node appears. Corresponds to the implicit SCXML document order.
   */
  order?: number;
}

export interface StateNodeDefinition<
  TContext,
  TStateSchema extends StateSchema,
  TEvent extends EventObject
> {
  id: string;
  version?: string | undefined;
  key: string;
  context: TContext;
  type: 'atomic' | 'compound' | 'parallel' | 'final' | 'history';
  initial: InitialTransitionDefinition<TContext, TEvent> | undefined;
  history: boolean | 'shallow' | 'deep' | undefined;
  states: StatesDefinition<TContext, TStateSchema, TEvent>;
  on: TransitionDefinitionMap<TContext, TEvent>;
  transitions: Array<TransitionDefinition<TContext, TEvent>>;
  entry: Array<ActionObject<TContext, TEvent>>;
  exit: Array<ActionObject<TContext, TEvent>>;
  meta: any;
  order: number;
  data?: FinalStateNodeConfig<TContext, TEvent>['data'];
  invoke: Array<InvokeDefinition<TContext, TEvent>>;
}

export type AnyStateNodeDefinition = StateNodeDefinition<any, any, any>;
export interface AtomicStateNodeConfig<TContext, TEvent extends EventObject>
  extends StateNodeConfig<TContext, StateSchema, TEvent> {
  initial?: undefined;
  parallel?: false | undefined;
  states?: undefined;
  onDone?: undefined;
}

export interface HistoryStateNodeConfig<TContext, TEvent extends EventObject>
  extends AtomicStateNodeConfig<TContext, TEvent> {
  history: 'shallow' | 'deep' | true;
  target: string | undefined;
}

export interface FinalStateNodeConfig<TContext, TEvent extends EventObject>
  extends AtomicStateNodeConfig<TContext, TEvent> {
  type: 'final';
  /**
   * The data to be sent with the "done.state.<id>" event. The data can be
   * static or dynamic (based on assigners).
   */
  data?: Assigner<TContext, TEvent> | PropertyAssigner<TContext, TEvent> | any;
}

export type SimpleOrStateNodeConfig<
  TContext,
  TStateSchema extends StateSchema,
  TEvent extends EventObject
> =
  | AtomicStateNodeConfig<TContext, TEvent>
  | StateNodeConfig<TContext, TStateSchema, TEvent>;

export type ActionFunctionMap<TContext, TEvent extends EventObject> = Record<
  string,
  ActionObject<TContext, TEvent> | ActionFunction<TContext, TEvent>
>;

export type DelayFunctionMap<TContext, TEvent extends EventObject> = Record<
  string,
  DelayConfig<TContext, TEvent>
>;

export type ServiceConfig<TContext, TEvent extends EventObject> =
  | string
  | InvokeCreator<TContext, TEvent>;

export type DelayConfig<TContext, TEvent extends EventObject> =
  | number
  | DelayExpr<TContext, TEvent>;

export interface MachineOptions<TContext, TEvent extends EventObject> {
  guards: Record<string, ConditionPredicate<TContext, TEvent>>;
  actions: ActionFunctionMap<TContext, TEvent>;
  activities: Record<string, ActivityConfig<TContext, TEvent>>;
  services: Record<string, InvokeCreator<TContext, TEvent>>;
  delays: DelayFunctionMap<TContext, TEvent>;
  context: Partial<TContext>;
}
export interface MachineConfig<
  TContext,
  TStateSchema extends StateSchema,
  TEvent extends EventObject
> extends StateNodeConfig<TContext, TStateSchema, TEvent> {
  /**
   * The initial context (extended state)
   */
  context?: TContext;
  /**
   * The machine's own version.
   */
  version?: string;
}

export interface HistoryStateNode<TContext> extends StateNode<TContext> {
  history: 'shallow' | 'deep';
  target: string | undefined;
}

export type HistoryValue<TContext, TEvent extends EventObject> = Record<
  string,
  Array<StateNode<TContext, any, TEvent>>
>;

export type StateFrom<TMachine extends MachineNode<any, any, any>> = ReturnType<
  TMachine['transition']
>;

export type Transitions<TContext, TEvent extends EventObject> = Array<
  TransitionDefinition<TContext, TEvent>
>;

export enum ActionTypes {
  Start = 'xstate.start',
  Stop = 'xstate.stop',
  Raise = 'xstate.raise',
  Send = 'xstate.send',
  Cancel = 'xstate.cancel',
  NullEvent = '',
  Assign = 'xstate.assign',
  After = 'xstate.after',
  DoneState = 'done.state',
  DoneInvoke = 'done.invoke',
  Log = 'xstate.log',
  Init = 'xstate.init',
  Invoke = 'xstate.invoke',
  ErrorExecution = 'error.execution',
  ErrorCommunication = 'error.communication',
  ErrorPlatform = 'error.platform',
  ErrorCustom = 'xstate.error',
  Update = 'xstate.update',
  Pure = 'xstate.pure'
}

export interface RaiseAction<TEvent extends EventObject> {
  type: ActionTypes.Raise;
  event: TEvent['type'];
}

export interface RaiseActionObject<TEvent extends EventObject> {
  type: ActionTypes.Raise;
  _event: SCXML.Event<TEvent>;
}

export interface DoneInvokeEvent<TData> extends EventObject {
  data: TData;
}

export interface ErrorExecutionEvent extends EventObject {
  src: string;
  type: ActionTypes.ErrorExecution;
  data: any;
}

export interface ErrorPlatformEvent extends EventObject {
  data: any;
}

export interface DoneEventObject extends EventObject {
  data?: any;
  toString(): string;
}

export interface UpdateObject extends EventObject {
  id: string | number;
  state: State<any, any>;
}

export type DoneEvent = DoneEventObject & string;

export interface NullEvent {
  type: ActionTypes.NullEvent;
}

export interface ActivityActionObject<TContext, TEvent extends EventObject>
  extends ActionObject<TContext, TEvent> {
  type: ActionTypes.Start | ActionTypes.Stop;
  actor: ActivityDefinition<TContext, TEvent>;
  exec: ActionFunction<TContext, TEvent> | undefined;
}

export interface InvokeActionObject<TContext, TEvent extends EventObject>
  extends ActivityActionObject<TContext, TEvent> {
  actor: InvokeDefinition<TContext, TEvent>;
}

export type DelayExpr<TContext, TEvent extends EventObject> = ExprWithMeta<
  TContext,
  TEvent,
  number
>;

export type LogExpr<TContext, TEvent extends EventObject> = ExprWithMeta<
  TContext,
  TEvent,
  any
>;

export interface LogAction<TContext, TEvent extends EventObject>
  extends ActionObject<TContext, TEvent> {
  label: string | undefined;
  expr: string | LogExpr<TContext, TEvent>;
}

export interface LogActionObject<TContext, TEvent extends EventObject>
  extends LogAction<TContext, TEvent> {
  value: any;
}

export interface SendAction<TContext, TEvent extends EventObject>
  extends ActionObject<TContext, TEvent> {
  to:
    | string
    | number
    | Actor
    | ExprWithMeta<TContext, TEvent, string | number | Actor>
    | undefined;
  event: TEvent | SendExpr<TContext, TEvent>;
  delay?: number | string | DelayExpr<TContext, TEvent>;
  id: string | number;
}

export interface SendActionObject<TContext, TEvent extends EventObject>
  extends SendAction<TContext, TEvent> {
  to: string | number | Actor | undefined;
  _event: SCXML.Event<TEvent>;
  event: TEvent;
  delay?: number;
  id: string | number;
}

export type Expr<TContext, TEvent extends EventObject, T> = (
  context: TContext,
  event: TEvent
) => T;

export type ExprWithMeta<TContext, TEvent extends EventObject, T> = (
  context: TContext,
  event: TEvent,
  meta: SCXMLEventMeta<TEvent>
) => T;

export type SendExpr<TContext, TEvent extends EventObject> = ExprWithMeta<
  TContext,
  TEvent,
  TEvent
>;

export enum SpecialTargets {
  Parent = '#_parent',
  Internal = '#_internal'
}

export interface SendActionOptions<TContext, TEvent extends EventObject> {
  id?: string | number;
  delay?: number | string | DelayExpr<TContext, TEvent>;
  to?: string | ExprWithMeta<TContext, TEvent, string | number | Actor>;
}

export interface CancelAction<TContext, TEvent extends EventObject>
  extends ActionObject<TContext, TEvent> {
  sendId: string | number | ExprWithMeta<TContext, TEvent, string | number>;
}

export interface CancelActionObject<TContext, TEvent extends EventObject>
  extends CancelAction<TContext, TEvent> {
  sendId: string | number;
}

export type Assigner<TContext, TEvent extends EventObject> = (
  context: TContext,
  event: TEvent,
  meta: AssignMeta<TContext, TEvent>
) => Partial<TContext>;

export type PropertyAssigner<TContext, TEvent extends EventObject> = {
  [K in keyof TContext]?:
    | ((
        context: TContext,
        event: TEvent,
        meta: AssignMeta<TContext, TEvent>
      ) => TContext[K])
    | TContext[K];
};

export type Mapper<TContext, TEvent extends EventObject> = (
  context: TContext,
  event: TEvent
) => any;

export type PropertyMapper<TContext, TEvent extends EventObject> = Partial<{
  [key: string]: ((context: TContext, event: TEvent) => any) | any;
}>;

export interface AnyAssignAction<TContext, TEvent extends EventObject>
  extends ActionObject<TContext, TEvent> {
  type: ActionTypes.Assign;
  assignment: any;
}

export interface AssignAction<TContext, TEvent extends EventObject>
  extends ActionObject<TContext, TEvent> {
  type: ActionTypes.Assign;
  assignment: Assigner<TContext, TEvent> | PropertyAssigner<TContext, TEvent>;
}

export interface PureAction<TContext, TEvent extends EventObject>
  extends ActionObject<TContext, TEvent> {
  type: ActionTypes.Pure;
  get: (
    context: TContext,
    event: TEvent
  ) => SingleOrArray<ActionObject<TContext, TEvent>> | undefined;
}

export interface TransitionDefinition<TContext, TEvent extends EventObject>
  extends TransitionConfig<TContext, TEvent> {
  target: Array<StateNode<TContext, any, TEvent>> | undefined;
  source: StateNode<TContext, any, TEvent>;
  actions: Array<ActionObject<TContext, TEvent>>;
  cond?: Guard<TContext, TEvent>;
  eventType: TEvent['type'] | NullEvent['type'] | '*';
<<<<<<< HEAD
  toJSON?: () => {
    target: string[] | undefined;
    source: string;
    actions: Array<ActionObject<TContext, TEvent>>;
    cond?: Guard<TContext, TEvent>;
    eventType: TEvent['type'] | NullEvent['type'] | '*';
  };
=======
  toJSON?: any;
>>>>>>> abc31bf9
}

export interface InitialTransitionDefinition<
  TContext,
  TEvent extends EventObject
> extends TransitionDefinition<TContext, TEvent> {
  target: Array<StateNode<TContext, any, TEvent>>;
  cond?: never;
}

export type TransitionDefinitionMap<TContext, TEvent extends EventObject> = {
  [K in TEvent['type'] | NullEvent['type'] | '*']: Array<
    TransitionDefinition<
      TContext,
      K extends TEvent['type'] ? Extract<TEvent, { type: K }> : EventObject
    >
  >;
};

export interface DelayedTransitionDefinition<
  TContext,
  TEvent extends EventObject
> extends TransitionDefinition<TContext, TEvent> {
  delay: number | string | DelayExpr<TContext, TEvent>;
}

export interface Edge<
  TContext,
  TEvent extends EventObject,
  TEventType extends TEvent['type'] = string
> {
  event: TEventType;
  source: StateNode<TContext, any, TEvent>;
  target: StateNode<TContext, any, TEvent>;
  cond?: Condition<TContext, TEvent & { type: TEventType }>;
  actions: Array<Action<TContext, TEvent>>;
  meta?: MetaObject;
  transition: TransitionDefinition<TContext, TEvent>;
}
export interface NodesAndEdges<TContext, TEvent extends EventObject> {
  nodes: StateNode[];
  edges: Array<Edge<TContext, TEvent, TEvent['type']>>;
}

export interface Segment<TContext, TEvent extends EventObject> {
  /**
   * From state.
   */
  state: State<TContext, TEvent>;
  /**
   * Event from state.
   */
  event: TEvent;
}

export interface PathItem<TContext, TEvent extends EventObject> {
  state: State<TContext, TEvent>;
  path: Array<Segment<TContext, TEvent>>;
  weight?: number;
}

export interface PathMap<TContext, TEvent extends EventObject> {
  [key: string]: PathItem<TContext, TEvent>;
}

export interface PathsItem<TContext, TEvent extends EventObject> {
  state: State<TContext, TEvent>;
  paths: Array<Array<Segment<TContext, TEvent>>>;
}

export interface PathsMap<TContext, TEvent extends EventObject> {
  [key: string]: PathsItem<TContext, TEvent>;
}

export interface TransitionMap {
  state: StateValue | undefined;
}

export interface AdjacencyMap {
  [stateId: string]: Record<string, TransitionMap>;
}

export interface ValueAdjacencyMap<TContext, TEvent extends EventObject> {
  [stateId: string]: Record<string, State<TContext, TEvent>>;
}

export interface SCXMLEventMeta<TEvent extends EventObject> {
  _event: SCXML.Event<TEvent>;
}

export interface StateMeta<TContext, TEvent extends EventObject> {
  state: State<TContext, TEvent>;
  _event: SCXML.Event<TEvent>;
}

export interface Typestate<TContext> {
  value: StateValue;
  context: TContext;
}

export interface StateLike<TContext> {
  value: StateValue;
  context: TContext;
  event: EventObject;
  _event: SCXML.Event<EventObject>;
}

export interface StateConfig<TContext, TEvent extends EventObject> {
  value: StateValue;
  context: TContext;
  _event: SCXML.Event<TEvent>;
  _sessionid: string | null;
  history?: State<TContext, TEvent>;
  historyValue?: HistoryValue<TContext, TEvent>;
  actions?: Array<ActionObject<TContext, TEvent>>;
  meta?: any;
  events?: TEvent[];
  configuration: Array<StateNode<TContext, any, TEvent>>;
  transitions: Array<TransitionDefinition<TContext, TEvent>>;
  children: Actor[];
  done?: boolean;
}

export interface StateSchema<TC = any> {
  meta?: any;
  context?: Partial<TC>;
  states?: {
    [key: string]: StateSchema<TC>;
  };
}

export interface InterpreterOptions {
  /**
   * Whether state actions should be executed immediately upon transition. Defaults to `true`.
   */
  execute: boolean;
  clock: Clock;
  logger: (...args: any[]) => void;
  parent?: Actor<any>;
  /**
   * If `true`, defers processing of sent events until the service
   * is initialized (`.start()`). Otherwise, an error will be thrown
   * for events sent to an uninitialized service.
   *
   * Default: `true`
   */
  deferEvents: boolean;
  /**
   * The custom `id` for referencing this service.
   */
  id?: string;
  /**
   * If `true`, states and events will be logged to Redux DevTools.
   *
   * Default: `false`
   */
  devTools: boolean | object; // TODO: add enhancer options
  [option: string]: any;
}

export declare namespace SCXML {
  // tslint:disable-next-line:no-shadowed-variable
  export interface Event<TEvent extends EventObject> {
    /**
     * This is a character string giving the name of the event.
     * The SCXML Processor must set the name field to the name of this event.
     * It is what is matched against the 'event' attribute of <transition>.
     * Note that transitions can do additional tests by using the value of this field
     * inside boolean expressions in the 'cond' attribute.
     */
    name: string;
    /**
     * This field describes the event type.
     * The SCXML Processor must set it to: "platform" (for events raised by the platform itself, such as error events),
     * "internal" (for events raised by <raise> and <send> with target '_internal')
     * or "external" (for all other events).
     */
    type: 'platform' | 'internal' | 'external';
    /**
     * If the sending entity has specified a value for this, the Processor must set this field to that value
     * (see C Event I/O Processors for details).
     * Otherwise, in the case of error events triggered by a failed attempt to send an event,
     * the Processor must set this field to the send id of the triggering <send> element.
     * Otherwise it must leave it blank.
     */
    sendid?: string;
    /**
     * This is a URI, equivalent to the 'target' attribute on the <send> element.
     * For external events, the SCXML Processor should set this field to a value which,
     * when used as the value of 'target', will allow the receiver of the event to <send>
     * a response back to the originating entity via the Event I/O Processor specified in 'origintype'.
     * For internal and platform events, the Processor must leave this field blank.
     */
    origin?: string;
    /**
     * This is equivalent to the 'type' field on the <send> element.
     * For external events, the SCXML Processor should set this field to a value which,
     * when used as the value of 'type', will allow the receiver of the event to <send>
     * a response back to the originating entity at the URI specified by 'origin'.
     * For internal and platform events, the Processor must leave this field blank.
     */
    origintype?: string;
    /**
     * If this event is generated from an invoked child process, the SCXML Processor
     * must set this field to the invoke id of the invocation that triggered the child process.
     * Otherwise it must leave it blank.
     */
    invokeid?: string;
    /**
     * This field contains whatever data the sending entity chose to include in this event.
     * The receiving SCXML Processor should reformat this data to match its data model,
     * but must not otherwise modify it.
     *
     * If the conversion is not possible, the Processor must leave the field blank
     * and must place an error 'error.execution' in the internal event queue.
     */
    data: TEvent;
    /**
     * @private
     */
    $$type: 'scxml';
  }
}

// Taken from RxJS
export interface Unsubscribable {
  unsubscribe(): any | void;
}
export interface Subscribable<T> {
  subscribe(
    next?: (value: T) => void,
    error?: (error: any) => void,
    complete?: () => void
  ): Unsubscribable;
}

export interface Observer<T> {
  next: (value: T) => void;
  error: (err: any) => void;
  complete: () => void;
}

export type Spawnable =
  | MachineNode<any, any, any>
  | Promise<any>
  | InvokeCallback
  | Subscribable<any>;<|MERGE_RESOLUTION|>--- conflicted
+++ resolved
@@ -373,11 +373,8 @@
   /**
    * The initial state transition.
    */
-<<<<<<< HEAD
-  initial?: InitialTransitionConfig<TContext, TEvent> | string | undefined;
-=======
+  // initial?: InitialTransitionConfig<TContext, TEvent> | string | undefined;
   initial?: SingleOrArray<string>;
->>>>>>> abc31bf9
   /**
    * The type of this state node:
    *
@@ -789,7 +786,6 @@
   actions: Array<ActionObject<TContext, TEvent>>;
   cond?: Guard<TContext, TEvent>;
   eventType: TEvent['type'] | NullEvent['type'] | '*';
-<<<<<<< HEAD
   toJSON?: () => {
     target: string[] | undefined;
     source: string;
@@ -797,9 +793,6 @@
     cond?: Guard<TContext, TEvent>;
     eventType: TEvent['type'] | NullEvent['type'] | '*';
   };
-=======
-  toJSON?: any;
->>>>>>> abc31bf9
 }
 
 export interface InitialTransitionDefinition<
