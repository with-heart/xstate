--- conflicted
+++ resolved
@@ -1,118 +1,62 @@
+import { isExecutableAction } from '../actions/ExecutableAction';
+import { doneInvoke, error } from './actions';
+import * as actionTypes from './actionTypes';
+import { isActorRef } from './actor';
+import { CapturedState } from './capturedState';
+import { devToolsAdapter } from './dev';
+import { IS_PRODUCTION } from './environment';
+import { Mailbox } from './Mailbox';
+import { registry } from './registry';
+import { isStateConfig, State } from './State';
+import type { StateMachine } from './StateMachine';
+import { isInFinalState } from './stateUtils';
 import {
-  Event,
-  EventObject,
-  CancelActionObject,
-  SpecialTargets,
-  SendActionObject,
-<<<<<<< HEAD
-=======
-  InvokeCallback,
-  DisposeActivityFunction,
->>>>>>> e58857fb
-  StateValue,
-  InterpreterOptions,
-  DoneEvent,
-<<<<<<< HEAD
-  Subscription,
-  ActionFunctionMap,
-=======
-  MachineOptions,
->>>>>>> e58857fb
-  SCXML,
-  Observer,
-  InvokeActionObject,
-  AnyEventObject,
-  ActorRef,
-<<<<<<< HEAD
-  SCXMLErrorEvent,
-  InvokeSourceDefinition
-} from './types';
-import { State, isState } from './State';
-=======
-  ActorRefFrom,
-  Behavior,
-  StopActionObject,
-  Subscription,
-  AnyState,
-  StateConfig,
-  InteropSubscribable
-} from './types';
-import { State, bindActionToState, isStateConfig } from './State';
->>>>>>> e58857fb
-import * as actionTypes from './actionTypes';
-import { doneInvoke, error } from './actions';
-import { IS_PRODUCTION } from './environment';
-import {
-  mapContext,
-  warn,
-<<<<<<< HEAD
-  keys,
-=======
-  isArray,
->>>>>>> e58857fb
-  isFunction,
-  toSCXMLEvent,
-<<<<<<< HEAD
-  symbolObservable,
-  isSCXMLErrorEvent,
-  toEventObject
-=======
-  reportUnhandledExceptionOnInvocation,
-  toInvokeSource,
-  toObserver,
-  isActor,
-  isBehavior,
-  symbolObservable
->>>>>>> e58857fb
-} from './utils';
-import { isActorRef } from './actor';
-import { isInFinalState } from './stateUtils';
-import { registry } from './registry';
-<<<<<<< HEAD
-import type { StateMachine } from './StateMachine';
-import { devToolsAdapter } from './dev';
-import { CapturedState } from './capturedState';
+  AreAllImplementationsAssumedToBeProvided,
+  TypegenDisabled
+} from './typegenTypes';
 import type {
   ActionFunction,
   BaseActionObject,
   LogActionObject,
   MachineContext,
-  PayloadSender,
+  PayloadSender
+} from './types';
+import {
+  ActionFunctionMap,
+  ActorRef,
+  AnyEventObject,
+  CancelActionObject,
+  DoneEvent,
+  Event,
+  EventObject,
+  InteropSubscribable,
+  InterpreterOptions,
+  InvokeActionObject,
+  InvokeSourceDefinition,
+  Observer,
+  SCXML,
+  SCXMLErrorEvent,
+  SendActionObject,
+  SpecialTargets,
+  StateValue,
   StopActionObject,
-  Subscribable
+  Subscription
 } from './types';
-import { isExecutableAction } from '../actions/ExecutableAction';
-import { Mailbox } from './Mailbox';
+import {
+  isFunction,
+  isSCXMLErrorEvent,
+  mapContext,
+  symbolObservable,
+  toEventObject,
+  toSCXMLEvent,
+  warn
+} from './utils';
 
 export type StateListener<
   TContext extends MachineContext,
-  TEvent extends EventObject
-> = (state: State<TContext, TEvent>, event: TEvent) => void;
-=======
-import { getGlobal, registerService } from './devTools';
-import * as serviceScope from './serviceScope';
-import { spawnBehavior } from './behaviors';
-import {
-  AreAllImplementationsAssumedToBeProvided,
-  TypegenDisabled
-} from './typegenTypes';
-
-export type StateListener<
-  TContext,
   TEvent extends EventObject,
-  TStateSchema extends StateSchema<TContext> = any,
-  TTypestate extends Typestate<TContext> = { value: any; context: TContext },
   TResolvedTypesMeta = TypegenDisabled
-> = (
-  state: State<TContext, TEvent, TStateSchema, TTypestate, TResolvedTypesMeta>,
-  event: TEvent
-) => void;
-
-export type ContextListener<TContext = DefaultContext> = (
-  context: TContext,
-  prevContext: TContext | undefined
-) => void;
->>>>>>> e58857fb
+> = (state: State<TContext, TEvent, TResolvedTypesMeta>, event: TEvent) => void;
 
 export type EventListener<TEvent extends EventObject = EventObject> = (
   event: TEvent
@@ -132,7 +76,6 @@
   Stopped
 }
 
-<<<<<<< HEAD
 const defaultOptions: InterpreterOptions = ((global) => ({
   deferEvents: true,
   clock: {
@@ -142,105 +85,39 @@
     clearTimeout: (id) => {
       return clearTimeout(id);
     }
-  },
+  } as Clock,
   logger: global.console.log.bind(console),
   devTools: false
 }))(typeof window === 'undefined' ? global : window);
 
-declare global {
-  interface SymbolConstructor {
-    readonly observable: symbol;
-  }
-}
-
+/** @ts-ignore [symbolObservable] creates problems for people without `skipLibCheck` who are on older versions of TS, remove this comment when we drop support for TS@<4.3 */
 export class Interpreter<
   TContext extends MachineContext,
-  TEvent extends EventObject = EventObject
-> {
+  TEvent extends EventObject = EventObject,
+  TResolvedTypesMeta = TypegenDisabled
+> implements ActorRef<TEvent, State<TContext, TEvent, TResolvedTypesMeta>> {
   /**
    * The current state of the interpreted machine.
    */
-  private _state?: State<TContext, TEvent>;
-  private _initialState?: State<TContext, TEvent>;
-=======
-/** @ts-ignore [symbolObservable] creates problems for people without `skipLibCheck` who are on older versions of TS, remove this comment when we drop support for TS@<4.3 */
-export class Interpreter<
-  // tslint:disable-next-line:max-classes-per-file
-  TContext,
-  TStateSchema extends StateSchema = any,
-  TEvent extends EventObject = EventObject,
-  TTypestate extends Typestate<TContext> = { value: any; context: TContext },
-  TResolvedTypesMeta = TypegenDisabled
-> implements
-    ActorRef<
-      TEvent,
-      State<TContext, TEvent, TStateSchema, TTypestate, TResolvedTypesMeta>
-    > {
-  /**
-   * The default interpreter options:
-   *
-   * - `clock` uses the global `setTimeout` and `clearTimeout` functions
-   * - `logger` uses the global `console.log()` method
-   */
-  public static defaultOptions = ((global) => ({
-    execute: true,
-    deferEvents: true,
-    clock: {
-      setTimeout: (fn, ms) => {
-        return setTimeout(fn, ms);
-      },
-      clearTimeout: (id) => {
-        return clearTimeout(id);
-      }
-    } as Clock,
-    logger: global.console.log.bind(console),
-    devTools: false
-  }))(typeof self !== 'undefined' ? self : global);
-  /**
-   * The current state of the interpreted machine.
-   */
-  private _state?: State<
-    TContext,
-    TEvent,
-    TStateSchema,
-    TTypestate,
-    TResolvedTypesMeta
-  >;
-  private _initialState?: State<
-    TContext,
-    TEvent,
-    TStateSchema,
-    TTypestate,
-    TResolvedTypesMeta
-  >;
->>>>>>> e58857fb
+  private _state?: State<TContext, TEvent, TResolvedTypesMeta>;
+  private _initialState?: State<TContext, TEvent, TResolvedTypesMeta>;
   /**
    * The clock that is responsible for setting and clearing timeouts, such as delayed events and transitions.
    */
   public clock: Clock;
   public options: Readonly<InterpreterOptions>;
 
-<<<<<<< HEAD
   public id: string;
+
   private mailbox: Mailbox<SCXML.Event<TEvent>> = new Mailbox(
     this._process.bind(this)
   );
+
   private delayedEventsMap: Record<string, number> = {};
-  private listeners: Set<StateListener<TContext, TEvent>> = new Set();
-=======
-  private scheduler: Scheduler = new Scheduler();
-  private delayedEventsMap: Record<string, unknown> = {};
+
   private listeners: Set<
-    StateListener<
-      TContext,
-      TEvent,
-      TStateSchema,
-      TTypestate,
-      TResolvedTypesMeta
-    >
+    StateListener<TContext, TEvent, TResolvedTypesMeta>
   > = new Set();
-  private contextListeners: Set<ContextListener<TContext>> = new Set();
->>>>>>> e58857fb
   private stopListeners: Set<Listener> = new Set();
   private errorListeners: Set<ErrorListener> = new Set();
   private doneListeners: Set<EventListener> = new Set();
@@ -268,29 +145,19 @@
    * @param options Interpreter options
    */
   constructor(
-<<<<<<< HEAD
-    public machine: StateMachine<TContext, TEvent>,
-    options?: Partial<InterpreterOptions>
-  ) {
-    const resolvedOptions: InterpreterOptions = {
-      ...defaultOptions,
-=======
     public machine: StateMachine<
       TContext,
-      TStateSchema,
       TEvent,
-      TTypestate,
       any,
       any,
       TResolvedTypesMeta
     >,
-    options: InterpreterOptions = Interpreter.defaultOptions
+    options?: InterpreterOptions
   ) {
     const resolvedOptions = {
-      ...Interpreter.defaultOptions,
->>>>>>> e58857fb
+      ...defaultOptions,
       ...options
-    };
+    } as Required<InterpreterOptions>;
 
     const { clock, logger, parent, id } = resolvedOptions;
 
@@ -307,41 +174,12 @@
 
     this.sessionId = this.ref.name;
   }
-<<<<<<< HEAD
-=======
-  public get initialState(): State<
-    TContext,
-    TEvent,
-    TStateSchema,
-    TTypestate,
-    TResolvedTypesMeta
-  > {
-    if (this._initialState) {
-      return this._initialState;
-    }
->>>>>>> e58857fb
 
   public get initialized() {
     return this.status === InterpreterStatus.Running;
   }
-<<<<<<< HEAD
-=======
-  public get state(): State<
-    TContext,
-    TEvent,
-    TStateSchema,
-    TTypestate,
-    TResolvedTypesMeta
-  > {
-    if (!IS_PRODUCTION) {
-      warn(
-        this.status !== InterpreterStatus.NotStarted,
-        `Attempted to read state from uninitialized service '${this.id}'. Make sure the service is started first.`
-      );
-    }
->>>>>>> e58857fb
-
-  public get initialState(): State<TContext, TEvent> {
+
+  public get initialState(): State<TContext, TEvent, TResolvedTypesMeta> {
     try {
       CapturedState.current = {
         actorRef: this.ref,
@@ -352,6 +190,7 @@
         ((this._initialState = this.machine.getInitialState()),
         this._initialState);
 
+      // TODO: recheck correctness of this code, it seems that it might be possible to reuse cached initialState and thus skip over capturing spawns
       // Ensure that actors are spawned before initial actions
       initialState.actions.unshift(...CapturedState.current.spawns);
       return initialState;
@@ -363,7 +202,7 @@
     }
   }
 
-  public get state(): State<TContext, TEvent> {
+  public get state(): State<TContext, TEvent, TResolvedTypesMeta> {
     return this._state!;
   }
 
@@ -372,33 +211,13 @@
    *
    * @param state The state whose actions will be executed
    */
-<<<<<<< HEAD
-  public execute(state: State<TContext, TEvent>): void {
-=======
-  public execute(
-    state: State<
-      TContext,
-      TEvent,
-      TStateSchema,
-      TTypestate,
-      TResolvedTypesMeta
-    >,
-    actionsConfig?: MachineOptions<TContext, TEvent>['actions']
-  ): void {
->>>>>>> e58857fb
+  public execute(state: State<TContext, TEvent, TResolvedTypesMeta>): void {
     for (const action of state.actions) {
       this.exec(action, state);
     }
   }
 
-<<<<<<< HEAD
-  private update(state: State<TContext, TEvent>): void {
-=======
-  private update(
-    state: State<TContext, TEvent, TStateSchema, TTypestate, any>,
-    _event: SCXML.Event<TEvent>
-  ): void {
->>>>>>> e58857fb
+  private update(state: State<TContext, TEvent, any>): void {
     // Attach session ID to state
     state._sessionid = this.sessionId;
 
@@ -411,31 +230,13 @@
       listener(state, state.event);
     }
 
-<<<<<<< HEAD
     const isDone = isInFinalState(state.configuration || [], this.machine.root);
-=======
-    for (const contextListener of this.contextListeners) {
-      contextListener(
-        this.state.context,
-        this.state.history ? this.state.history.context : undefined
-      );
-    }
-
-    const isDone = isInFinalState(
-      state.configuration || [],
-      this.machine as any
-    );
->>>>>>> e58857fb
 
     if (this.state.configuration && isDone) {
       // get final child state node
       const finalChildStateNode = state.configuration.find(
-<<<<<<< HEAD
         (stateNode) =>
           stateNode.type === 'final' && stateNode.parent === this.machine.root
-=======
-        (sn) => sn.type === 'final' && sn.parent === (this.machine as any)
->>>>>>> e58857fb
       );
 
       const doneData =
@@ -461,19 +262,9 @@
    *
    * @param listener The state listener
    */
-<<<<<<< HEAD
-  public onTransition(listener: StateListener<TContext, TEvent>): this {
-=======
   public onTransition(
-    listener: StateListener<
-      TContext,
-      TEvent,
-      TStateSchema,
-      TTypestate,
-      TResolvedTypesMeta
-    >
+    listener: StateListener<TContext, TEvent, TResolvedTypesMeta>
   ): this {
->>>>>>> e58857fb
     this.listeners.add(listener);
 
     // Send current state to listener
@@ -485,50 +276,25 @@
   }
 
   public subscribe(
-<<<<<<< HEAD
-    nextListener?: (state: State<TContext, TEvent>) => void,
-    errorListener?: (error: any) => void,
-    completeListener?: () => void
-  ): Subscription;
-  public subscribe(observer: Observer<State<TContext, TEvent>>): Subscription;
-  public subscribe(
-    nextListenerOrObserver?:
-      | ((state: State<TContext, TEvent>) => void)
-      | Observer<State<TContext, TEvent>>,
-    errorListener?: (error: Error) => void,
-=======
-    observer: Observer<
-      State<TContext, TEvent, any, TTypestate, TResolvedTypesMeta>
-    >
+    observer: Observer<State<TContext, TEvent, TResolvedTypesMeta>>
   ): Subscription;
   public subscribe(
-    nextListener?: (
-      state: State<TContext, TEvent, any, TTypestate, TResolvedTypesMeta>
-    ) => void,
+    nextListener?: (state: State<TContext, TEvent, TResolvedTypesMeta>) => void,
     errorListener?: (error: any) => void,
     completeListener?: () => void
   ): Subscription;
   public subscribe(
     nextListenerOrObserver?:
-      | ((
-          state: State<TContext, TEvent, any, TTypestate, TResolvedTypesMeta>
-        ) => void)
-      | Observer<State<TContext, TEvent, any, TTypestate, TResolvedTypesMeta>>,
-    _?: (error: any) => void, // TODO: error listener
->>>>>>> e58857fb
+      | ((state: State<TContext, TEvent, TResolvedTypesMeta>) => void)
+      | Observer<State<TContext, TEvent, TResolvedTypesMeta>>,
+    errorListener?: (error: any) => void,
     completeListener?: () => void
   ): Subscription {
     if (!nextListenerOrObserver) {
       return { unsubscribe: () => void 0 };
     }
 
-<<<<<<< HEAD
-    let listener: (state: State<TContext, TEvent>) => void;
-=======
-    let listener: (
-      state: State<TContext, TEvent, any, TTypestate, TResolvedTypesMeta>
-    ) => void;
->>>>>>> e58857fb
+    let listener: (state: State<TContext, TEvent, TResolvedTypesMeta>) => void;
     let resolvedCompleteListener = completeListener;
 
     if (typeof nextListenerOrObserver === 'function') {
@@ -567,28 +333,13 @@
   }
 
   /**
-<<<<<<< HEAD
+
    * Adds a listener that is notified when the machine is stopped.
    *
    * @param listener The listener
    */
   public onStop(listener: Listener): this {
     this.stopListeners.add(listener);
-=======
-   * Adds an event listener that is notified whenever an event is sent to the running interpreter.
-   * @param listener The event listener
-   */
-  public onEvent(listener: EventListener): this {
-    this.eventListeners.add(listener);
-    return this;
-  }
-  /**
-   * Adds an event listener that is notified whenever a `send` event occurs.
-   * @param listener The event listener
-   */
-  public onSend(listener: EventListener): this {
-    this.sendListeners.add(listener);
->>>>>>> e58857fb
     return this;
   }
 
@@ -598,7 +349,6 @@
    *
    * @param listener The error listener
    */
-<<<<<<< HEAD
   public onError(listener: ErrorListener): this {
     this.errorListeners.add(listener);
     return this;
@@ -613,32 +363,13 @@
       this.stop();
       throw errorEvent.data.data;
     }
-=======
-  public onChange(listener: ContextListener<TContext>): this {
-    this.contextListeners.add(listener);
-    return this;
-  }
-  /**
-   * Adds a listener that is notified when the machine is stopped.
-   * @param listener The listener
-   */
-  public onStop(listener: Listener): this {
-    this.stopListeners.add(listener);
-    return this;
->>>>>>> e58857fb
   }
 
   /**
    * Adds a state listener that is notified when the statechart has reached its final state.
    * @param listener The state listener
    */
-<<<<<<< HEAD
-  public onDone(
-    listener: EventListener<DoneEvent>
-  ): Interpreter<TContext, TEvent> {
-=======
   public onDone(listener: EventListener<DoneEvent>): this {
->>>>>>> e58857fb
     this.doneListeners.add(listener);
     return this;
   }
@@ -647,13 +378,7 @@
    * Removes a listener.
    * @param listener The listener to remove
    */
-<<<<<<< HEAD
-  public off(
-    listener: (...args: any[]) => void
-  ): Interpreter<TContext, TEvent> {
-=======
   public off(listener: (...args: any[]) => void): this {
->>>>>>> e58857fb
     this.listeners.delete(listener);
     this.stopListeners.delete(listener);
     this.doneListeners.delete(listener);
@@ -666,16 +391,8 @@
    * @param initialState The state to start the statechart from
    */
   public start(
-<<<<<<< HEAD
-    initialState?: State<TContext, TEvent> | StateValue
-  ): Interpreter<TContext, TEvent> {
-=======
-    initialState?:
-      | State<TContext, TEvent, TStateSchema, TTypestate, TResolvedTypesMeta>
-      | StateConfig<TContext, TEvent>
-      | StateValue
+    initialState?: State<TContext, TEvent, TResolvedTypesMeta> | StateValue
   ): this {
->>>>>>> e58857fb
     if (this.status === InterpreterStatus.Running) {
       // Do not restart the service if it is already started
       return this;
@@ -687,9 +404,8 @@
     const resolvedState =
       initialState === undefined
         ? this.initialState
-<<<<<<< HEAD
-        : isState<TContext, TEvent>(initialState)
-        ? this.machine.resolveState(initialState)
+        : isStateConfig<TContext, TEvent>(initialState)
+        ? this.machine.resolveState(initialState as any) // TODO: fix this
         : this.machine.resolveState(
             State.from(initialState, this.machine.context)
           );
@@ -697,15 +413,6 @@
     this._state = resolvedState;
 
     this.update(resolvedState);
-=======
-        : serviceScope.provide(this, () => {
-            return isStateConfig<TContext, TEvent>(initialState)
-              ? this.machine.resolveState(initialState)
-              : this.machine.resolveState(
-                  State.from(initialState, this.machine.context)
-                );
-          });
->>>>>>> e58857fb
 
     if (this.options.devTools) {
       this.attachDevTools();
@@ -730,15 +437,8 @@
    *
    * This will also notify the `onStop` listeners.
    */
-<<<<<<< HEAD
-  public stop(): Interpreter<TContext, TEvent> {
+  public stop(): this {
     this.listeners.clear();
-=======
-  public stop(): this {
-    for (const listener of this.listeners) {
-      this.listeners.delete(listener);
-    }
->>>>>>> e58857fb
     for (const listener of this.stopListeners) {
       // call listener, then remove
       listener();
@@ -787,22 +487,9 @@
    *
    * @param event The event(s) to send
    */
-<<<<<<< HEAD
   public send: PayloadSender<TEvent> = (event, payload?): void => {
     const eventObject = toEventObject(event, payload);
     const _event = toSCXMLEvent(eventObject);
-=======
-  public send = (
-    event: SingleOrArray<Event<TEvent>> | SCXML.Event<TEvent>,
-    payload?: EventData
-  ): State<TContext, TEvent, TStateSchema, TTypestate, TResolvedTypesMeta> => {
-    if (isArray(event)) {
-      this.batch(event);
-      return this.state;
-    }
-
-    const _event = toSCXMLEvent(toEventObject(event as Event<TEvent>, payload));
->>>>>>> e58857fb
 
     if (this.status === InterpreterStatus.Stopped) {
       // do nothing
@@ -885,11 +572,7 @@
    */
   public nextState(
     event: Event<TEvent> | SCXML.Event<TEvent>
-<<<<<<< HEAD
-  ): State<TContext, TEvent> {
-=======
-  ): State<TContext, TEvent, TStateSchema, TTypestate, TResolvedTypesMeta> {
->>>>>>> e58857fb
+  ): State<TContext, TEvent, TResolvedTypesMeta> {
     const _event = toSCXMLEvent(event);
 
     if (
@@ -938,7 +621,6 @@
     this.clock.clearTimeout(this.delayedEventsMap[sendId]);
     delete this.delayedEventsMap[sendId];
   }
-<<<<<<< HEAD
   private getActionFunction(
     actionType: string
   ): BaseActionObject | ActionFunction<TContext, TEvent> | undefined {
@@ -957,99 +639,6 @@
             } else {
               this.send(sendAction.params._event as SCXML.Event<TEvent>);
             }
-=======
-  private exec(
-    action: ActionObject<TContext, TEvent>,
-    state: State<
-      TContext,
-      TEvent,
-      TStateSchema,
-      TTypestate,
-      TResolvedTypesMeta
-    >,
-    actionFunctionMap = this.machine.options.actions
-  ): void {
-    const { context, _event } = state;
-    const actionOrExec =
-      action.exec || getActionFunction(action.type, actionFunctionMap);
-    const exec = isFunction(actionOrExec)
-      ? actionOrExec
-      : actionOrExec
-      ? actionOrExec.exec
-      : action.exec;
-
-    if (exec) {
-      try {
-        return (exec as any)(context, _event.data, {
-          action,
-          state: this.state,
-          _event
-        });
-      } catch (err) {
-        if (this.parent) {
-          this.parent.send({
-            type: 'xstate.error',
-            data: err
-          } as EventObject);
-        }
-
-        throw err;
-      }
-    }
-
-    switch (action.type) {
-      case actionTypes.send:
-        const sendAction = action as SendActionObject<TContext, TEvent>;
-
-        if (typeof sendAction.delay === 'number') {
-          this.defer(sendAction);
-          return;
-        } else {
-          if (sendAction.to) {
-            this.sendTo(sendAction._event, sendAction.to);
-          } else {
-            this.send(
-              (sendAction as SendActionObject<TContext, TEvent, TEvent>)._event
-            );
-          }
-        }
-        break;
-
-      case actionTypes.cancel:
-        this.cancel((action as CancelAction).sendId);
-
-        break;
-      case actionTypes.start: {
-        if (this.status !== InterpreterStatus.Running) {
-          return;
-        }
-        const activity = (action as ActivityActionObject<TContext, TEvent>)
-          .activity as InvokeDefinition<TContext, TEvent>;
-
-        // If the activity will be stopped right after it's started
-        // (such as in transient states)
-        // don't bother starting the activity.
-        if (!this.state.activities[activity.id || activity.type]) {
-          break;
-        }
-
-        // Invoked services
-        if (activity.type === ActionTypes.Invoke) {
-          const invokeSource = toInvokeSource(activity.src);
-          const serviceCreator = this.machine.options.services
-            ? this.machine.options.services[invokeSource.type]
-            : undefined;
-
-          const { id, data } = activity;
-
-          if (!IS_PRODUCTION) {
-            warn(
-              !('forward' in activity),
-              // tslint:disable-next-line:max-line-length
-              `\`forward\` property is deprecated (found in invocation of '${activity.src}' in in machine '${this.machine.id}'). ` +
-                `Please use \`autoForward\` instead.`
-            );
->>>>>>> e58857fb
           }
         },
         [actionTypes.cancel]: (_ctx, _e, { action }) => {
@@ -1091,7 +680,6 @@
               this.forwardTo.add(id);
             }
 
-<<<<<<< HEAD
             this.state.children[id] = ref;
 
             ref.subscribe({
@@ -1107,18 +695,6 @@
             ref.start?.();
           } catch (err) {
             this.send(error(id, err));
-=======
-          let source: Spawnable = isFunction(serviceCreator)
-            ? (serviceCreator as any)(context, _event.data, {
-                data: resolvedData,
-                src: invokeSource,
-                meta: activity.meta
-              })
-            : serviceCreator;
-
-          if (!source) {
-            // TODO: warn?
->>>>>>> e58857fb
             return;
           }
         },
@@ -1145,7 +721,7 @@
   }
   private exec(
     action: InvokeActionObject | BaseActionObject,
-    state: State<TContext, TEvent>
+    state: State<TContext, TEvent, TResolvedTypesMeta>
   ): void {
     const { _event } = state;
 
@@ -1179,53 +755,6 @@
             data: err
           } as EventObject);
         }
-<<<<<<< HEAD
-=======
-      }
-    );
-
-    const actor: ActorRef<never, T> = {
-      id,
-      send: () => void 0,
-      subscribe: (next, handleError?, complete?) => {
-        const observer = toObserver(next, handleError, complete);
-
-        let unsubscribed = false;
-        promise.then(
-          (response) => {
-            if (unsubscribed) {
-              return;
-            }
-            observer.next(response);
-            if (unsubscribed) {
-              return;
-            }
-            observer.complete();
-          },
-          (err) => {
-            if (unsubscribed) {
-              return;
-            }
-            observer.error(err);
-          }
-        );
-
-        return {
-          unsubscribe: () => (unsubscribed = true)
-        };
-      },
-      stop: () => {
-        canceled = true;
-      },
-      toJSON() {
-        return { id };
-      },
-      getSnapshot: () => resolvedData,
-      [symbolObservable]: function () {
-        return this;
-      }
-    };
->>>>>>> e58857fb
 
         throw err;
       }
@@ -1235,87 +764,7 @@
       warn(false, `No implementation found for action type '${action.type}'`);
     }
 
-<<<<<<< HEAD
     return undefined;
-=======
-    const actor = {
-      id,
-      send: (event) => receivers.forEach((receiver) => receiver(event)),
-      subscribe: (next) => {
-        const observer = toObserver(next);
-        listeners.add(observer.next);
-
-        return {
-          unsubscribe: () => {
-            listeners.delete(observer.next);
-          }
-        };
-      },
-      stop: () => {
-        canceled = true;
-        if (isFunction(callbackStop)) {
-          callbackStop();
-        }
-      },
-      toJSON() {
-        return { id };
-      },
-      getSnapshot: () => emitted,
-      [symbolObservable]: function () {
-        return this;
-      }
-    };
-
-    this.children.set(id, actor);
-
-    return actor;
-  }
-  private spawnObservable<T extends TEvent>(
-    source: Subscribable<T>,
-    id: string
-  ): ActorRef<any, T> {
-    let emitted: T | undefined;
-
-    const subscription = source.subscribe(
-      (value) => {
-        emitted = value;
-        this.send(toSCXMLEvent(value, { origin: id }));
-      },
-      (err) => {
-        this.removeChild(id);
-        this.send(toSCXMLEvent(error(id, err) as any, { origin: id }));
-      },
-      () => {
-        this.removeChild(id);
-        this.send(toSCXMLEvent(doneInvoke(id) as any, { origin: id }));
-      }
-    );
-
-    const actor: ActorRef<any, T> = {
-      id,
-      send: () => void 0,
-      subscribe: (next, handleError?, complete?) => {
-        return source.subscribe(next, handleError, complete);
-      },
-      stop: () => subscription.unsubscribe(),
-      getSnapshot: () => emitted,
-      toJSON() {
-        return { id };
-      },
-      [symbolObservable]: function () {
-        return this;
-      }
-    };
-
-    this.children.set(id, actor);
-
-    return actor;
-  }
-  private spawnActor<T extends ActorRef<any>>(actor: T, name: string): T {
-    this.children.set(name, actor);
-
-    return actor;
->>>>>>> e58857fb
   }
 
   private stopChild(childId: string): void {
@@ -1324,7 +773,6 @@
       return;
     }
 
-<<<<<<< HEAD
     this.forwardTo.delete(childId);
     delete this.state.children[childId];
 
@@ -1338,65 +786,6 @@
     if (devTools) {
       const resolvedDevToolsAdapter =
         typeof devTools === 'function' ? devTools : devToolsAdapter;
-=======
-    // Start implementation
-    const dispose = implementation(this.state.context, activity);
-    this.spawnEffect(activity.id, dispose);
-  }
-  private spawnEffect(
-    id: string,
-    dispose?: DisposeActivityFunction | void
-  ): void {
-    this.children.set(id, {
-      id,
-      send: () => void 0,
-      subscribe: () => {
-        return { unsubscribe: () => void 0 };
-      },
-      stop: dispose || undefined,
-      getSnapshot: () => undefined,
-      toJSON() {
-        return { id };
-      },
-      [symbolObservable]: function () {
-        return this;
-      }
-    });
-  }
-
-  private attachDev(): void {
-    const global = getGlobal();
-    if (this.options.devTools && global) {
-      if ((global as any).__REDUX_DEVTOOLS_EXTENSION__) {
-        const devToolsOptions =
-          typeof this.options.devTools === 'object'
-            ? this.options.devTools
-            : undefined;
-        this.devTools = (global as any).__REDUX_DEVTOOLS_EXTENSION__.connect(
-          {
-            name: this.id,
-            autoPause: true,
-            stateSanitizer: (state: AnyState): object => {
-              return {
-                value: state.value,
-                context: state.context,
-                actions: state.actions
-              };
-            },
-            ...devToolsOptions,
-            features: {
-              jump: false,
-              skip: false,
-              ...(devToolsOptions
-                ? (devToolsOptions as any).features
-                : undefined)
-            }
-          },
-          this.machine
-        );
-        this.devTools.init(this.state);
-      }
->>>>>>> e58857fb
 
       resolvedDevToolsAdapter(this);
     }
@@ -1407,20 +796,10 @@
     };
   }
 
-<<<<<<< HEAD
-  public [symbolObservable](): Subscribable<State<TContext, TEvent>> {
-    return this;
-  }
-
-  // this gets stripped by Babel to avoid having "undefined" property in environments without this non-standard Symbol
-  // it has to be here to be included in the generated .d.ts
-  public [Symbol.observable](): Subscribable<State<TContext, TEvent>> {
-=======
   /** @ts-ignore this creates problems for people without `skipLibCheck` who are on older versions of TS, remove this comment when we drop support for TS@<4.3 */
   public [symbolObservable](): InteropSubscribable<
-    State<TContext, TEvent, TStateSchema, TTypestate, TResolvedTypesMeta>
+    State<TContext, TEvent, TResolvedTypesMeta>
   > {
->>>>>>> e58857fb
     return this;
   }
 
@@ -1432,58 +811,6 @@
   }
 }
 
-<<<<<<< HEAD
-=======
-const resolveSpawnOptions = (nameOrOptions?: string | SpawnOptions) => {
-  if (isString(nameOrOptions)) {
-    return { ...DEFAULT_SPAWN_OPTIONS, name: nameOrOptions };
-  }
-
-  return {
-    ...DEFAULT_SPAWN_OPTIONS,
-    name: uniqueId(),
-    ...nameOrOptions
-  };
-};
-
-export function spawn<T extends Behavior<any, any>>(
-  entity: T,
-  nameOrOptions?: string | SpawnOptions
-): ActorRefFrom<T>;
-export function spawn<TC, TE extends EventObject>(
-  entity: StateMachine<TC, any, TE, any, any, any, any>,
-  nameOrOptions?: string | SpawnOptions
-): ActorRefFrom<StateMachine<TC, any, TE, any, any, any, any>>;
-export function spawn(
-  entity: Spawnable,
-  nameOrOptions?: string | SpawnOptions
-): ActorRef<any>;
-export function spawn(
-  entity: Spawnable,
-  nameOrOptions?: string | SpawnOptions
-): ActorRef<any> {
-  const resolvedOptions = resolveSpawnOptions(nameOrOptions);
-
-  return serviceScope.consume((service) => {
-    if (!IS_PRODUCTION) {
-      const isLazyEntity = isMachine(entity) || isFunction(entity);
-      warn(
-        !!service || isLazyEntity,
-        `Attempted to spawn an Actor (ID: "${
-          isMachine(entity) ? entity.id : 'undefined'
-        }") outside of a service. This will have no effect.`
-      );
-    }
-
-    if (service) {
-      return service.spawn(entity, resolvedOptions.name, resolvedOptions);
-    } else {
-      return createDeferredActor(entity, resolvedOptions.name);
-    }
-  });
-}
-
->>>>>>> e58857fb
 /**
  * Creates a new Interpreter instance for the given machine with the provided options, if any.
  *
@@ -1491,42 +818,19 @@
  * @param options Interpreter options
  */
 export function interpret<
-<<<<<<< HEAD
   TContext extends MachineContext,
-  TEvent extends EventObject = EventObject
->(
-  machine: StateMachine<TContext, TEvent>,
-  options?: Partial<InterpreterOptions>
-) {
-  const interpreter = new Interpreter<TContext, TEvent>(machine, options);
-=======
-  TContext = DefaultContext,
-  TStateSchema extends StateSchema = any,
   TEvent extends EventObject = EventObject,
-  TTypestate extends Typestate<TContext> = { value: any; context: TContext },
   TResolvedTypesMeta = TypegenDisabled
 >(
   machine: AreAllImplementationsAssumedToBeProvided<TResolvedTypesMeta> extends true
-    ? StateMachine<
-        TContext,
-        TStateSchema,
-        TEvent,
-        TTypestate,
-        any,
-        any,
-        TResolvedTypesMeta
-      >
+    ? StateMachine<TContext, TEvent, any, any, TResolvedTypesMeta>
     : 'Some implementations missing',
   options?: InterpreterOptions
 ) {
-  const interpreter = new Interpreter<
-    TContext,
-    TStateSchema,
-    TEvent,
-    TTypestate,
-    TResolvedTypesMeta
-  >(machine as any, options);
->>>>>>> e58857fb
+  const interpreter = new Interpreter<TContext, TEvent, TResolvedTypesMeta>(
+    machine as any,
+    options
+  );
 
   return interpreter;
 }