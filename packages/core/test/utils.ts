--- conflicted
+++ resolved
@@ -1,24 +1,3 @@
-<<<<<<< HEAD
-import { State } from '../src/index';
-import { matchesState } from '../src';
-import { StateMachine } from '../src/StateMachine';
-import { MachineContext } from '../src/types';
-
-export function testMultiTransition<TContext extends MachineContext>(
-  machine: StateMachine<TContext>,
-  fromState: string,
-  eventTypes: string
-) {
-  const resultState = eventTypes
-    .split(/,\s?/)
-    .reduce((state: State<TContext> | string, eventType) => {
-      if (typeof state === 'string' && state[0] === '{') {
-        state = JSON.parse(state);
-      }
-      const nextState = machine.transition(state, eventType);
-      return nextState;
-    }, fromState) as State<TContext>;
-=======
 import {
   AnyState,
   AnyStateMachine,
@@ -45,19 +24,14 @@
     computeNext,
     computeNext(fromState, firstEventType)
   );
->>>>>>> e58857fb
 
   return resultState;
 }
 
-<<<<<<< HEAD
-export function testAll(machine: StateMachine, expected: {}): void {
-=======
 export function testAll(
   machine: AnyStateMachine,
   expected: Record<string, Record<string, StateValue | undefined>>
 ): void {
->>>>>>> e58857fb
   Object.keys(expected).forEach((fromState) => {
     Object.keys(expected[fromState]).forEach((eventTypes) => {
       const toState = expected[fromState][eventTypes];
