<<<<<<< HEAD
import type { StateNode } from './StateNode';
import type { State } from './State';
import type { Clock, Interpreter } from './interpreter';
import type { StateMachine } from './StateMachine';
import type { LifecycleSignal } from './behaviors';
import type { Model } from './model.types';

type AnyFunction = (...args: any[]) => any;
=======
import { Clock, Interpreter } from './interpreter';
import { Model } from './model.types';
import { State } from './State';
import { StateNode } from './StateNode';
import {
  MarkAllImplementationsAsProvided,
  TypegenDisabled,
  ResolveTypegenMeta,
  TypegenConstraint,
  AreAllImplementationsAssumedToBeProvided
} from './typegenTypes';

export type AnyFunction = (...args: any[]) => any;
>>>>>>> e58857fb
type ReturnTypeOrValue<T> = T extends AnyFunction ? ReturnType<T> : T;
export type Prop<T, K> = K extends keyof T ? T[K] : never;

// https://github.com/microsoft/TypeScript/issues/23182#issuecomment-379091887
export type IsNever<T> = [T] extends [never] ? true : false;

// https://github.com/microsoft/TypeScript/issues/23182#issuecomment-379091887
export type IsNever<T> = [T] extends [never] ? true : false;

export type Compute<A extends any> = { [K in keyof A]: A[K] } & unknown;
export type Prop<T, K> = K extends keyof T ? T[K] : never;
export type Values<T> = T[keyof T];
export type Merge<M, N> = Omit<M, keyof N> & N;
export type IndexByType<T extends { type: string }> = {
  [K in T['type']]: Extract<T, { type: K }>;
};
export type Equals<A1 extends any, A2 extends any> = (<A>() => A extends A2
  ? true
  : false) extends <A>() => A extends A1 ? true : false
  ? true
  : false;
export type IsAny<T> = Equals<T, any>;
export type Cast<A, B> = A extends B ? A : B;
export type NoInfer<T> = [T][T extends any ? 0 : any];
export type LowInfer<T> = T & {};

export type EventType = string;
export type ActionType = string;
export type MetaObject = Record<string, any>;

/**
 * The full definition of an event, with a string `type`.
 */
export interface EventObject {
  /**
   * The type of event that is sent.
   */
  type: string;
}

export interface AnyEventObject extends EventObject {
  [key: string]: any;
}

export interface BaseActionObject {
  type: string;
  params?: Record<string, any>;
}

export interface BuiltInActionObject {
  type: `xstate.${string}`;
  params: Record<string, any>;
}

export interface BaseDynamicActionObject<
  TContext extends MachineContext,
  TEvent extends EventObject,
  TResolvedAction extends BaseActionObject,
  TDynamicParams extends Record<string, any>
> {
  type: `xstate.${string}`;
  params: TDynamicParams;
  resolve: (
    dynamicAction: BaseDynamicActionObject<
      TContext,
      TEvent,
      TResolvedAction,
      TDynamicParams
    >,
    context: TContext,
    _event: SCXML.Event<TEvent>,
    extra: {
      machine: StateMachine<TContext, TEvent>;
      state: State<TContext, TEvent>;
      /**
       * The original action object
       */
      action: BaseActionObject;
    }
  ) => TResolvedAction;
}

export type MachineContext = object;

/**
 * The specified string event types or the specified event objects.
 */
export type Event<TEvent extends EventObject> = TEvent['type'] | TEvent;

export interface ActionMeta<
  TContext extends MachineContext,
  TEvent extends EventObject,
  TAction extends BaseActionObject = BaseActionObject
> extends StateMeta<TContext, TEvent> {
  action: TAction;
  _event: SCXML.Event<TEvent>;
}

export type Spawner = <T extends Behavior<any, any>>(
  behavior: T,
  name?: string
) => T extends Behavior<infer TActorEvent, infer TActorEmitted>
  ? ActorRef<TActorEvent, TActorEmitted>
  : never;

export interface AssignMeta<
  TContext extends MachineContext,
  TEvent extends EventObject
> {
  state?: State<TContext, TEvent>;
  action: BaseActionObject;
  _event: SCXML.Event<TEvent>;
}

export type ActionFunction<
  TContext extends MachineContext,
  TEvent extends EventObject,
  TAction extends BaseActionObject = BaseActionObject
<<<<<<< HEAD
> = (
  context: TContext,
  event: TEvent,
  meta: ActionMeta<TContext, TEvent, TAction>
) => void;
=======
> = {
  bivarianceHack(
    context: TContext,
    event: TEvent,
    meta: ActionMeta<TContext, TEvent, TAction>
  ): void;
}['bivarianceHack'];
>>>>>>> e58857fb

export interface ChooseCondition<
  TContext extends MachineContext,
  TEvent extends EventObject
> {
  guard?: GuardConfig<TContext, TEvent>;
  actions: Actions<TContext, TEvent>;
}

export type Action<
  TContext extends MachineContext,
  TEvent extends EventObject
> =
  | ActionType
  | BaseActionObject
  | ActionFunction<TContext, TEvent>
  | BaseDynamicActionObject<TContext, TEvent, any, any>; // TODO: fix last param

/**
 * Extracts action objects that have no extra properties.
 */
type SimpleActionsFrom<T extends BaseActionObject> = BaseActionObject extends T
  ? T // If actions are unspecified, all action types are allowed (unsafe)
  : ExtractWithSimpleSupport<T>;

export type BaseAction<
  TContext extends MachineContext,
  TEvent extends EventObject,
  TAction extends BaseActionObject
> =
  | BaseDynamicActionObject<
      TContext,
      TEvent,
      BuiltInActionObject | TAction,
      any
    >
  | TAction
  | SimpleActionsFrom<TAction>['type']
  | ActionFunction<TContext, TEvent>;

export type BaseActions<
  TContext extends MachineContext,
  TEvent extends EventObject,
  TAction extends BaseActionObject
> = SingleOrArray<BaseAction<TContext, TEvent, TAction>>;

export type Actions<
  TContext extends MachineContext,
  TEvent extends EventObject
> = SingleOrArray<Action<TContext, TEvent>>;

export type StateKey = string | AnyState;

export interface StateValueMap {
  [key: string]: StateValue;
}

/**
 * The string or object representing the state value relative to the parent state node.
 *
 * - For a child atomic state node, this is a string, e.g., `"pending"`.
 * - For complex state nodes, this is an object, e.g., `{ success: "someChildState" }`.
 */
export type StateValue = string | StateValueMap;

export type GuardPredicate<
  TContext extends MachineContext,
  TEvent extends EventObject
> = (
  context: TContext,
  event: TEvent,
  meta: GuardMeta<TContext, TEvent>
) => boolean;

export interface DefaultGuardObject<
  TContext extends MachineContext,
  TEvent extends EventObject
> {
  type: string;
  params?: { [key: string]: any };
  /**
   * Nested guards
   */
  children?: Array<GuardObject<TContext, TEvent>>;
  predicate?: GuardPredicate<TContext, TEvent>;
}

export type GuardEvaluator<
  TContext extends MachineContext,
  TEvent extends EventObject
> = (
  guard: GuardDefinition<TContext, TEvent>,
  context: TContext,
  _event: SCXML.Event<TEvent>,
  state: State<TContext, TEvent>,
  machine: StateMachine<TContext, TEvent>
) => boolean;

export interface GuardMeta<
  TContext extends MachineContext,
  TEvent extends EventObject
> extends StateMeta<TContext, TEvent> {
  guard: GuardDefinition<TContext, TEvent>;
  evaluate: GuardEvaluator<TContext, TEvent>;
}

export type GuardConfig<
  TContext extends MachineContext,
  TEvent extends EventObject
> = string | GuardPredicate<TContext, TEvent> | GuardObject<TContext, TEvent>;

export type GuardObject<
  TContext extends MachineContext,
  TEvent extends EventObject
> = BooleanGuardObject<TContext, TEvent> | DefaultGuardObject<TContext, TEvent>;

export interface GuardDefinition<
  TContext extends MachineContext,
  TEvent extends EventObject
> {
  type: string;
  children?: Array<GuardDefinition<TContext, TEvent>>;
  predicate?: GuardPredicate<TContext, TEvent>;
  params: { [key: string]: any };
}

export interface BooleanGuardObject<
  TContext extends MachineContext,
  TEvent extends EventObject
> {
  type: 'xstate.boolean';
  children: Array<GuardConfig<TContext, TEvent>>;
  params: {
    op: 'and' | 'or' | 'not';
  };
  predicate: undefined;
}

export interface BooleanGuardDefinition<
  TContext extends MachineContext,
  TEvent extends EventObject
> extends GuardDefinition<TContext, TEvent> {
  type: 'xstate.boolean';
  params: {
    op: 'and' | 'or' | 'not';
  };
}

export type TransitionTarget<
  TContext extends MachineContext,
  TEvent extends EventObject
> = SingleOrArray<string | StateNode<TContext, TEvent>>;

export type TransitionTargets<TContext extends MachineContext> = Array<
  string | StateNode<TContext, any>
>;

export interface TransitionConfig<
  TContext extends MachineContext,
  TEvent extends EventObject,
  TAction extends BaseActionObject = BaseActionObject
> {
  guard?: GuardConfig<TContext, TEvent>;
  actions?: BaseActions<TContext, TEvent, TAction>;
  internal?: boolean;
  target?: TransitionTarget<TContext, TEvent> | undefined;
  meta?: Record<string, any>;
  description?: string;
}

export interface TargetTransitionConfig<
  TContext extends MachineContext,
  TEvent extends EventObject
> extends TransitionConfig<TContext, TEvent> {
  target: TransitionTarget<TContext, TEvent>; // TODO: just make this non-optional
}

export type ConditionalTransitionConfig<
  TContext extends MachineContext,
  TEvent extends EventObject = EventObject
> = Array<TransitionConfig<TContext, TEvent>>;

export interface InitialTransitionConfig<
  TContext extends MachineContext,
  TEvent extends EventObject
> extends TransitionConfig<TContext, TEvent> {
  guard?: never;
  target: TransitionTarget<TContext, TEvent>;
}

export type Transition<
  TContext extends MachineContext,
  TEvent extends EventObject = EventObject
> =
  | string
  | TransitionConfig<TContext, TEvent>
  | ConditionalTransitionConfig<TContext, TEvent>;

type ExcludeType<A> = { [K in Exclude<keyof A, 'type'>]: A[K] };

type ExtractExtraParameters<A, T> = A extends { type: T }
  ? ExcludeType<A>
  : never;

type ExtractWithSimpleSupport<T extends { type: string }> = T extends any
  ? { type: T['type'] } extends T
    ? T
    : never
  : never;

type NeverIfEmpty<T> = {} extends T ? never : T;

export interface PayloadSender<TEvent extends EventObject> {
  /**
   * Send an event object or just the event type, if the event has no other payload
   */
  (
    event:
      | SCXML.Event<TEvent>
      | TEvent
      | ExtractWithSimpleSupport<TEvent>['type']
  ): void;
  /**
   * Send an event type and its payload
   */
  <K extends TEvent['type']>(
    eventType: K,
    payload: NeverIfEmpty<ExtractExtraParameters<TEvent, K>>
  ): void;
}

export type Receiver<TEvent extends EventObject> = (
  listener: {
    bivarianceHack(event: TEvent): void;
  }['bivarianceHack']
) => void;

export type InvokeCallback<
  TEvent extends EventObject = AnyEventObject,
  TSentEvent extends EventObject = AnyEventObject
> = (
  callback: Sender<TSentEvent>,
  onReceive: Receiver<TEvent>
) => (() => void) | Promise<any> | void;

export type BehaviorCreator<
  TContext extends MachineContext,
  TEvent extends EventObject
> = (
  context: TContext,
  event: TEvent,
  meta: {
    id: string;
    data?: any;
    src: InvokeSourceDefinition;
    _event: SCXML.Event<TEvent>;
    meta: MetaObject | undefined;
  }
) => Behavior<any, any>;

export interface InvokeMeta {
  data: any;
  src: InvokeSourceDefinition;
  meta: MetaObject | undefined;
}

<<<<<<< HEAD
export interface InvokeDefinition<
  TContext extends MachineContext,
  TEvent extends EventObject
> {
  id: string;
=======
/**
 * Returns either a Promises or a callback handler (for streams of events) given the
 * machine's current `context` and `event` that invoked the service.
 *
 * For Promises, the only events emitted to the parent will be:
 * - `done.invoke.<id>` with the `data` containing the resolved payload when the promise resolves, or:
 * - `error.platform.<id>` with the `data` containing the caught error, and `src` containing the service `id`.
 *
 * For callback handlers, the `callback` will be provided, which will send events to the parent service.
 *
 * @param context The current machine `context`
 * @param event The event that invoked the service
 */
export type InvokeCreator<
  TContext,
  TSourceEvent extends EventObject,
  TFinalContext = any,
  // those two are named from the perspective of the created invoke
  TInputEvent extends EventObject = any, // keeping a slot for it here, but it's actually not used right now to ensure that the communication contract between actors is satisfied
  TOutputEvent extends EventObject = TSourceEvent // this default doesn't make a lot of sense, it's used like this just to be compatible with the previous version of this signature,
> = (
  context: TContext,
  event: TSourceEvent,
  meta: InvokeMeta
) =>
  | PromiseLike<TFinalContext>
  | StateMachine<TFinalContext, any, any, any, any, any, any>
  | Subscribable<EventObject>
  | InvokeCallback<TInputEvent, TOutputEvent>
  | Behavior<any>;

export interface InvokeDefinition<TContext, TEvent extends EventObject>
  extends ActivityDefinition<TContext, TEvent> {
>>>>>>> e58857fb
  /**
   * The source of the actor's behavior to be invoked
   */
  src: InvokeSourceDefinition;
  /**
   * If `true`, events sent to the parent service will be forwarded to the invoked service.
   *
   * Default: `false`
   */
  autoForward?: boolean;
  /**
   * Data from the parent machine's context to set as the (partial or full) context
   * for the invoked child machine.
   *
   * Data should be mapped to match the child machine's context shape.
   */
  data?: Mapper<TContext, TEvent, any> | PropertyMapper<TContext, TEvent, any>;
  /**
   * The transition to take upon the invoked child machine reaching its final top-level state.
   */
  onDone?:
    | string
    | SingleOrArray<TransitionConfig<TContext, DoneInvokeEvent<any>>>;
  /**
   * The transition to take upon the invoked child machine sending an error event.
   */
  onError?:
    | string
    | SingleOrArray<TransitionConfig<TContext, DoneInvokeEvent<any>>>;

  toJSON: () => Omit<
    InvokeDefinition<TContext, TEvent>,
    'onDone' | 'onError' | 'toJSON'
  >;
  meta: MetaObject | undefined;
}

export interface Delay {
  id: string;
  /**
   * The time to delay the event, in milliseconds.
   */
  delay: number;
}

export type DelayedTransitions<
  TContext extends MachineContext,
  TEvent extends EventObject
> =
  | Record<
      string | number,
      string | SingleOrArray<TransitionConfig<TContext, TEvent>>
    >
  | Array<
      TransitionConfig<TContext, TEvent> & {
        delay: number | string | Expr<TContext, TEvent, number>;
      }
    >;

export type StateTypes =
  | 'atomic'
  | 'compound'
  | 'parallel'
  | 'final'
  | 'history'
  | string; // TODO: remove once TS fixes this type-widening issue

export type SingleOrArray<T> = T[] | T;

export type StateNodesConfig<
  TContext extends MachineContext,
  TEvent extends EventObject
> = {
  [K in string]: StateNode<TContext, TEvent>;
};

export type StatesConfig<
  TContext extends MachineContext,
  TEvent extends EventObject,
  TAction extends BaseActionObject = BaseActionObject
> = {
  [K in string]: StateNodeConfig<TContext, TEvent, TAction>;
};

export type StatesDefinition<
  TContext extends MachineContext,
  TEvent extends EventObject
> = {
  [K in string]: StateNodeDefinition<TContext, TEvent>;
};

export type TransitionConfigTarget<
  TContext extends MachineContext,
  TEvent extends EventObject
> = string | undefined | StateNode<TContext, TEvent>;

export type TransitionConfigOrTarget<
  TContext extends MachineContext,
  TEvent extends EventObject
> = SingleOrArray<
  TransitionConfigTarget<TContext, TEvent> | TransitionConfig<TContext, TEvent>
>;

export type TransitionsConfigMap<
  TContext extends MachineContext,
  TEvent extends EventObject
> = {
  [K in TEvent['type']]?: TransitionConfigOrTarget<
    TContext,
    TEvent extends { type: K } ? TEvent : never
  >;
} & {
  '*'?: TransitionConfigOrTarget<TContext, TEvent>;
};

type TransitionsConfigArray<
  TContext extends MachineContext,
  TEvent extends EventObject
> = Array<
  // distribute the union
  | (TEvent extends EventObject
      ? TransitionConfig<TContext, TEvent> & { event: TEvent['type'] }
      : never)
  | (TransitionConfig<TContext, TEvent> & { event: '*' })
>;

export type TransitionsConfig<
  TContext extends MachineContext,
  TEvent extends EventObject
> =
  | TransitionsConfigMap<TContext, TEvent>
  | TransitionsConfigArray<TContext, TEvent>;

export interface InvokeSourceDefinition {
  [key: string]: any;
  type: string;
}

export interface InvokeConfig<
  TContext extends MachineContext,
  TEvent extends EventObject
> {
  /**
   * The unique identifier for the invoked machine. If not specified, this
   * will be the machine's own `id`, or the URL (from `src`).
   */
  id?: string;
  /**
   * The source of the machine to be invoked, or the machine itself.
   */
<<<<<<< HEAD
  src: string | InvokeSourceDefinition | BehaviorCreator<TContext, TEvent>;
=======
  src:
    | string
    | InvokeSourceDefinition
    | AnyStateMachine
    | InvokeCreator<TContext, TEvent, any>;
>>>>>>> e58857fb
  /**
   * If `true`, events sent to the parent service will be forwarded to the invoked service.
   *
   * Default: `false`
   */
  autoForward?: boolean;
  /**
   * Data from the parent machine's context to set as the (partial or full) context
   * for the invoked child machine.
   *
   * Data should be mapped to match the child machine's context shape.
   */
  data?: Mapper<TContext, TEvent, any> | PropertyMapper<TContext, TEvent, any>;
  /**
   * The transition to take upon the invoked child machine reaching its final top-level state.
   */
  onDone?:
    | string
    | SingleOrArray<TransitionConfig<TContext, DoneInvokeEvent<any>>>;
  /**
   * The transition to take upon the invoked child machine sending an error event.
   */
  onError?:
    | string
    | SingleOrArray<TransitionConfig<TContext, DoneInvokeEvent<any>>>;
  /**
   * Meta data related to this invocation
   */
  meta?: MetaObject;
}

export interface StateNodeConfig<
  TContext extends MachineContext,
  TEvent extends EventObject,
  TAction extends BaseActionObject = BaseActionObject
> {
  /**
   * The relative key of the state node, which represents its location in the overall state value.
   * This is automatically determined by the configuration shape via the key where it was defined.
   */
  key?: string;
  /**
   * The initial state transition.
   */
  initial?:
    | InitialTransitionConfig<TContext, TEvent>
    | SingleOrArray<string>
    | undefined;
  /**
   * The type of this state node:
   *
   *  - `'atomic'` - no child state nodes
   *  - `'compound'` - nested child state nodes (XOR)
   *  - `'parallel'` - orthogonal nested child state nodes (AND)
   *  - `'history'` - history state node
   *  - `'final'` - final state node
   */
  type?: 'atomic' | 'compound' | 'parallel' | 'final' | 'history';
  /**
   * Indicates whether the state node is a history state node, and what
   * type of history:
   * shallow, deep, true (shallow), false (none), undefined (none)
   */
  history?: 'shallow' | 'deep' | boolean | undefined;
  /**
   * The mapping of state node keys to their state node configurations (recursive).
   */
  states?: StatesConfig<TContext, TEvent, TAction> | undefined;
  /**
   * The services to invoke upon entering this state node. These services will be stopped upon exiting this state node.
   */
<<<<<<< HEAD
  invoke?: SingleOrArray<
    string | BehaviorCreator<TContext, TEvent> | InvokeConfig<TContext, TEvent>
  >;
=======
  invoke?: SingleOrArray<InvokeConfig<TContext, TEvent> | AnyStateMachine>;
>>>>>>> e58857fb
  /**
   * The mapping of event types to their potential transition(s).
   */
  on?: TransitionsConfig<TContext, TEvent>;
  /**
   * The action(s) to be executed upon entering the state node.
   */
  entry?: BaseActions<TContext, TEvent, TAction>;
  /**
   * The action(s) to be executed upon exiting the state node.
   */
  exit?: BaseActions<TContext, TEvent, TAction>;
  /**
   * The potential transition(s) to be taken upon reaching a final child state node.
   *
   * This is equivalent to defining a `[done(id)]` transition on this state node's `on` property.
   */
  onDone?:
    | string
    | SingleOrArray<TransitionConfig<TContext, DoneEventObject>>
    | undefined;
  /**
   * The mapping (or array) of delays (in milliseconds) to their potential transition(s).
   * The delayed transitions are taken after the specified delay in an interpreter.
   */
  after?: DelayedTransitions<TContext, TEvent>;

  /**
   * An eventless transition that is always taken when this state node is active.
   */
  always?: TransitionConfigOrTarget<TContext, TEvent>;
  /**
   * @private
   */
  parent?: StateNode<TContext, TEvent>;
  strict?: boolean | undefined;
  /**
   * The meta data associated with this state node, which will be returned in State instances.
   */
  meta?: any;
  /**
   * The data sent with the "done.state._id_" event if this is a final state node.
   *
   * The data will be evaluated with the current `context` and placed on the `.data` property
   * of the event.
   */
  data?: Mapper<TContext, TEvent, any> | PropertyMapper<TContext, TEvent, any>;
  /**
   * The unique ID of the state node, which can be referenced as a transition target via the
   * `#id` syntax.
   */
  id?: string | undefined;
  /**
   * The string delimiter for serializing the path to a string. The default is "."
   */
  delimiter?: string;
  /**
   * The order this state node appears. Corresponds to the implicit SCXML document order.
   */
  order?: number;

  /**
   * The tags for this state node, which are accumulated into the `state.tags` property.
   */
  tags?: SingleOrArray<string>;
  /**
   * Whether actions should be called in order.
   * When `false` (default), `assign(...)` actions are prioritized before other actions.
   *
   * @default false
   */
  preserveActionOrder?: boolean;
  /**
   * A text description of the state node
   */
  description?: string;
}

export interface StateNodeDefinition<
  TContext extends MachineContext,
  TEvent extends EventObject
> {
  id: string;
  version?: string | undefined;
  key: string;
  context: TContext;
  type: 'atomic' | 'compound' | 'parallel' | 'final' | 'history';
  initial: InitialTransitionDefinition<TContext, TEvent> | undefined;
  history: boolean | 'shallow' | 'deep' | undefined;
  states: StatesDefinition<TContext, TEvent>;
  on: TransitionDefinitionMap<TContext, TEvent>;
  transitions: Array<TransitionDefinition<TContext, TEvent>>;
  entry: BaseActionObject[];
  exit: BaseActionObject[];
  meta: any;
  order: number;
  data?: FinalStateNodeConfig<TContext, TEvent>['data'];
  invoke: Array<InvokeDefinition<TContext, TEvent>>;
  description?: string;
  tags: string[];
}

<<<<<<< HEAD
export type AnyStateNodeDefinition = StateNodeDefinition<any, any>;

export interface AtomicStateNodeConfig<
  TContext extends MachineContext,
  TEvent extends EventObject
> extends StateNodeConfig<TContext, TEvent> {
=======
export type AnyStateNodeDefinition = StateNodeDefinition<any, any, any>;

export type AnyState = State<any, any, any, any, any>;

export type AnyStateMachine = StateMachine<any, any, any, any, any, any, any>;

export interface AtomicStateNodeConfig<TContext, TEvent extends EventObject>
  extends StateNodeConfig<TContext, StateSchema, TEvent> {
>>>>>>> e58857fb
  initial?: undefined;
  parallel?: false | undefined;
  states?: undefined;
  onDone?: undefined;
}

export interface HistoryStateNodeConfig<
  TContext extends MachineContext,
  TEvent extends EventObject
> extends AtomicStateNodeConfig<TContext, TEvent> {
  history: 'shallow' | 'deep' | true;
  target: string | undefined;
}

export interface FinalStateNodeConfig<
  TContext extends MachineContext,
  TEvent extends EventObject
> extends AtomicStateNodeConfig<TContext, TEvent> {
  type: 'final';
  /**
   * The data to be sent with the "done.state.<id>" event. The data can be
   * static or dynamic (based on assigners).
   */
  data?: Mapper<TContext, TEvent, any> | PropertyMapper<TContext, TEvent, any>;
}

export type SimpleOrStateNodeConfig<
  TContext extends MachineContext,
  TEvent extends EventObject
> = AtomicStateNodeConfig<TContext, TEvent> | StateNodeConfig<TContext, TEvent>;

export type ActionFunctionMap<
  TContext extends MachineContext,
  TEvent extends EventObject,
  TAction extends BaseActionObject = BaseActionObject
> = {
  [K in TAction['type']]?:
    | BaseDynamicActionObject<TContext, TEvent, TAction, any>
    | ActionFunction<
        TContext,
        TEvent,
        TAction extends { type: K } ? TAction : never
      >;
};

export type DelayFunctionMap<
  TContext extends MachineContext,
  TEvent extends EventObject
> = Record<string, DelayConfig<TContext, TEvent>>;

<<<<<<< HEAD
export type DelayConfig<
  TContext extends MachineContext,
  TEvent extends EventObject
> = number | DelayExpr<TContext, TEvent>;
=======
export type ServiceConfig<
  TContext,
  TEvent extends EventObject = AnyEventObject
> = string | AnyStateMachine | InvokeCreator<TContext, TEvent>;
>>>>>>> e58857fb

export type ActorMap<
  TContext extends MachineContext,
  TEvent extends EventObject
> = Record<string, BehaviorCreator<TContext, TEvent>>;

<<<<<<< HEAD
export interface MachineImplementations<
  TContext extends MachineContext,
  TEvent extends EventObject,
  TAction extends BaseActionObject = BaseActionObject
> {
  guards: Record<string, GuardPredicate<TContext, TEvent>>;
  actions: ActionFunctionMap<TContext, TEvent, TAction>;
  actors: ActorMap<TContext, TEvent>;
  delays: DelayFunctionMap<TContext, TEvent>;
  context: MaybeLazy<Partial<TContext>>;
}
=======
type MachineOptionsActions<
  TContext,
  TResolvedTypesMeta,
  TEventsCausingActions = Prop<TResolvedTypesMeta, 'eventsCausingActions'>,
  TIndexedEvents = Prop<TResolvedTypesMeta, 'indexedEvents'>,
  TIndexedActions = Prop<TResolvedTypesMeta, 'indexedActions'>
> = {
  [K in keyof TEventsCausingActions]?:
    | ActionObject<
        TContext,
        Cast<Prop<TIndexedEvents, TEventsCausingActions[K]>, EventObject>
      >
    | ActionFunction<
        TContext,
        Cast<Prop<TIndexedEvents, TEventsCausingActions[K]>, EventObject>,
        Cast<Prop<TIndexedActions, K>, BaseActionObject>
      >;
};

type MachineOptionsDelays<
  TContext,
  TResolvedTypesMeta,
  TEventsCausingDelays = Prop<TResolvedTypesMeta, 'eventsCausingDelays'>,
  TIndexedEvents = Prop<TResolvedTypesMeta, 'indexedEvents'>
> = {
  [K in keyof TEventsCausingDelays]?: DelayConfig<
    TContext,
    Cast<Prop<TIndexedEvents, TEventsCausingDelays[K]>, EventObject>
  >;
};

type MachineOptionsGuards<
  TContext,
  TResolvedTypesMeta,
  TEventsCausingGuards = Prop<TResolvedTypesMeta, 'eventsCausingGuards'>,
  TIndexedEvents = Prop<TResolvedTypesMeta, 'indexedEvents'>
> = {
  [K in keyof TEventsCausingGuards]?: ConditionPredicate<
    TContext,
    Cast<Prop<TIndexedEvents, TEventsCausingGuards[K]>, EventObject>
  >;
};

type MachineOptionsServices<
  TContext,
  TResolvedTypesMeta,
  TEventsCausingServices = Prop<TResolvedTypesMeta, 'eventsCausingServices'>,
  TIndexedEvents = Prop<TResolvedTypesMeta, 'indexedEvents'>,
  TInvokeSrcNameMap = Prop<TResolvedTypesMeta, 'invokeSrcNameMap'>
> = {
  [K in keyof TEventsCausingServices]?:
    | AnyStateMachine
    | InvokeCreator<
        TContext,
        Cast<Prop<TIndexedEvents, TEventsCausingServices[K]>, EventObject>,
        Prop<Prop<TIndexedEvents, Prop<TInvokeSrcNameMap, K>>, 'data'>,
        EventObject,
        Cast<TIndexedEvents[keyof TIndexedEvents], EventObject> // it would make sense to pass `TEvent` around to use it here directly
      >;
};

type MakeKeysRequired<T extends string> = { [K in T]: unknown };

type MaybeMakeMissingImplementationsRequired<
  TImplementationType,
  TMissingImplementationsForType,
  TRequireMissingImplementations
> = TRequireMissingImplementations extends true
  ? IsNever<TMissingImplementationsForType> extends true
    ? {}
    : {
        [K in Cast<TImplementationType, string>]: MakeKeysRequired<
          Cast<TMissingImplementationsForType, string>
        >;
      }
  : {};

type GenerateActionsConfigPart<
  TContext,
  TResolvedTypesMeta,
  TRequireMissingImplementations,
  TMissingImplementations
> = MaybeMakeMissingImplementationsRequired<
  'actions',
  Prop<TMissingImplementations, 'actions'>,
  TRequireMissingImplementations
> & {
  actions?: MachineOptionsActions<TContext, TResolvedTypesMeta>;
};

type GenerateDelaysConfigPart<
  TContext,
  TResolvedTypesMeta,
  TRequireMissingImplementations,
  TMissingImplementations
> = MaybeMakeMissingImplementationsRequired<
  'delays',
  Prop<TMissingImplementations, 'delays'>,
  TRequireMissingImplementations
> & {
  delays?: MachineOptionsDelays<TContext, TResolvedTypesMeta>;
};

type GenerateGuardsConfigPart<
  TContext,
  TResolvedTypesMeta,
  TRequireMissingImplementations,
  TMissingImplementations
> = MaybeMakeMissingImplementationsRequired<
  'guards',
  Prop<TMissingImplementations, 'guards'>,
  TRequireMissingImplementations
> & {
  guards?: MachineOptionsGuards<TContext, TResolvedTypesMeta>;
};

type GenerateServicesConfigPart<
  TContext,
  TResolvedTypesMeta,
  TRequireMissingImplementations,
  TMissingImplementations
> = MaybeMakeMissingImplementationsRequired<
  'services',
  Prop<TMissingImplementations, 'services'>,
  TRequireMissingImplementations
> & {
  services?: MachineOptionsServices<TContext, TResolvedTypesMeta>;
};

export type InternalMachineOptions<
  TContext,
  TEvent extends EventObject,
  TResolvedTypesMeta,
  TRequireMissingImplementations extends boolean = false,
  TMissingImplementations = Prop<TResolvedTypesMeta, 'missingImplementations'>
> = GenerateActionsConfigPart<
  TContext,
  TResolvedTypesMeta,
  TRequireMissingImplementations,
  TMissingImplementations
> &
  GenerateDelaysConfigPart<
    TContext,
    TResolvedTypesMeta,
    TRequireMissingImplementations,
    TMissingImplementations
  > &
  GenerateGuardsConfigPart<
    TContext,
    TResolvedTypesMeta,
    TRequireMissingImplementations,
    TMissingImplementations
  > &
  GenerateServicesConfigPart<
    TContext,
    TResolvedTypesMeta,
    TRequireMissingImplementations,
    TMissingImplementations
  > & {
    /**
     * @deprecated Use `services` instead.
     */
    activities?: Record<string, ActivityConfig<TContext, TEvent>>;
  };

export type MachineOptions<
  TContext,
  TEvent extends EventObject,
  TAction extends BaseActionObject = BaseActionObject,
  TServiceMap extends ServiceMap = ServiceMap,
  TTypesMeta extends TypegenConstraint = TypegenDisabled
> = InternalMachineOptions<
  TContext,
  TEvent,
  ResolveTypegenMeta<TTypesMeta, TEvent, TAction, TServiceMap>
>;
>>>>>>> e58857fb

export interface MachineConfig<
  TContext extends MachineContext,
  TEvent extends EventObject,
<<<<<<< HEAD
  TAction extends BaseActionObject = BaseActionObject
> extends StateNodeConfig<TContext, TEvent, TAction> {
=======
  TAction extends BaseActionObject = BaseActionObject,
  TServiceMap extends ServiceMap = ServiceMap,
  TTypesMeta = TypegenDisabled
> extends StateNodeConfig<NoInfer<TContext>, TStateSchema, TEvent, TAction> {
>>>>>>> e58857fb
  /**
   * The initial context (extended state)
   */
  context?: LowInfer<TContext | (() => TContext)>;
  /**
   * The machine's own version.
   */
  version?: string;
<<<<<<< HEAD
  /**
   * If `true`, will use SCXML semantics, such as event token matching.
   */
  scxml?: boolean;
  schema?: MachineSchema<TContext, TEvent>;
}

export interface MachineSchema<
  TContext extends MachineContext,
  TEvent extends EventObject
=======
  schema?: MachineSchema<TContext, TEvent, TServiceMap>;
  tsTypes?: TTypesMeta;
}

export type ServiceMap = Record<string, { data: any }>;
export interface MachineSchema<
  TContext,
  TEvent extends EventObject,
  TServiceMap extends ServiceMap = ServiceMap
>>>>>>> e58857fb
> {
  context?: TContext;
  events?: TEvent;
  actions?: { type: string; [key: string]: any };
  guards?: { type: string; [key: string]: any };
  services?: TServiceMap;
}

export interface HistoryStateNode<TContext extends MachineContext>
  extends StateNode<TContext> {
  history: 'shallow' | 'deep';
  target: string | undefined;
}

<<<<<<< HEAD
export type HistoryValue<
  TContext extends MachineContext,
  TEvent extends EventObject
> = Record<string, Array<StateNode<TContext, TEvent>>>;

export type StateFrom<
  T extends
    | StateMachine<any, any>
    | ((...args: any[]) => StateMachine<any, any>)
> = T extends StateMachine<any, any>
  ? ReturnType<T['transition']>
  : T extends (...args: any[]) => StateMachine<any, any>
  ? ReturnType<ReturnType<T>['transition']>
  : never;

export type Transitions<
  TContext extends MachineContext,
  TEvent extends EventObject
> = Array<TransitionDefinition<TContext, TEvent>>;
=======
/** @ts-ignore TS complains about withConfig & withContext not being compatible here when extending StateNode */
export interface StateMachine<
  TContext,
  TStateSchema extends StateSchema,
  TEvent extends EventObject,
  TTypestate extends Typestate<TContext> = { value: any; context: TContext },
  TAction extends BaseActionObject = BaseActionObject,
  TServiceMap extends ServiceMap = ServiceMap,
  TResolvedTypesMeta = ResolveTypegenMeta<
    TypegenDisabled,
    TEvent,
    TAction,
    TServiceMap
  >
> extends StateNode<
    TContext,
    TStateSchema,
    TEvent,
    TTypestate,
    TServiceMap,
    TResolvedTypesMeta
  > {
  id: string;
  states: StateNode<
    TContext,
    TStateSchema,
    TEvent,
    TTypestate,
    TServiceMap,
    TResolvedTypesMeta
  >['states'];

  withConfig(
    options: InternalMachineOptions<TContext, TEvent, TResolvedTypesMeta, true>,
    context?: TContext | (() => TContext)
  ): StateMachine<
    TContext,
    TStateSchema,
    TEvent,
    TTypestate,
    TAction,
    TServiceMap,
    AreAllImplementationsAssumedToBeProvided<TResolvedTypesMeta> extends false
      ? MarkAllImplementationsAsProvided<TResolvedTypesMeta>
      : TResolvedTypesMeta
  >;

  withContext(
    context: TContext | (() => TContext)
  ): StateMachine<
    TContext,
    TStateSchema,
    TEvent,
    TTypestate,
    TAction,
    TServiceMap,
    TResolvedTypesMeta
  >;

  /** @deprecated an internal property acting as a "phantom" type, not meant to be used at runtime */
  __TContext: TContext;
  /** @deprecated an internal property acting as a "phantom" type, not meant to be used at runtime */
  __TStateSchema: TStateSchema;
  /** @deprecated an internal property acting as a "phantom" type, not meant to be used at runtime */
  __TEvent: TEvent;
  /** @deprecated an internal property acting as a "phantom" type, not meant to be used at runtime */
  __TTypestate: TTypestate;
  /** @deprecated an internal property acting as a "phantom" type, not meant to be used at runtime */
  __TAction: TAction;
  /** @deprecated an internal property acting as a "phantom" type, not meant to be used at runtime */
  __TServiceMap: TServiceMap;
  /** @deprecated an internal property acting as a "phantom" type, not meant to be used at runtime */
  __TResolvedTypesMeta: TResolvedTypesMeta;
}

export type StateFrom<
  T extends AnyStateMachine | ((...args: any[]) => AnyStateMachine)
> = T extends AnyStateMachine
  ? ReturnType<T['transition']>
  : T extends (...args: any[]) => AnyStateMachine
  ? ReturnType<ReturnType<T>['transition']>
  : never;

export interface ActionMap<TContext, TEvent extends EventObject> {
  onEntry: Array<Action<TContext, TEvent>>;
  actions: Array<Action<TContext, TEvent>>;
  onExit: Array<Action<TContext, TEvent>>;
}

export interface EntryExitStates<TContext> {
  entry: Set<StateNode<TContext>>;
  exit: Set<StateNode<TContext>>;
}

export interface EntryExitStateArrays<TContext> {
  entry: Array<StateNode<TContext>>;
  exit: Array<StateNode<TContext>>;
}

export interface ActivityMap {
  [activityKey: string]: ActivityDefinition<any, any> | false;
}

// tslint:disable-next-line:class-name
export interface StateTransition<TContext, TEvent extends EventObject> {
  transitions: Array<TransitionDefinition<TContext, TEvent>>;
  configuration: Array<StateNode<TContext, any, TEvent, any, any, any>>;
  entrySet: Array<StateNode<TContext, any, TEvent, any, any, any>>;
  exitSet: Array<StateNode<TContext, any, TEvent, any, any, any>>;
  /**
   * The source state that preceded the transition.
   */
  source: State<TContext, any, any, any, any> | undefined;
  actions: Array<ActionObject<TContext, TEvent>>;
}

export interface TransitionData<TContext, TEvent extends EventObject> {
  value: StateValue | undefined;
  actions: ActionMap<TContext, TEvent>;
  activities?: ActivityMap;
}
>>>>>>> e58857fb

export enum ActionTypes {
  Stop = 'xstate.stop',
  Raise = 'xstate.raise',
  Send = 'xstate.send',
  Cancel = 'xstate.cancel',
  Assign = 'xstate.assign',
  After = 'xstate.after',
  DoneState = 'done.state',
  DoneInvoke = 'done.invoke',
  Log = 'xstate.log',
  Init = 'xstate.init',
  Invoke = 'xstate.invoke',
  ErrorExecution = 'error.execution',
  ErrorCommunication = 'error.communication',
  ErrorPlatform = 'error.platform',
  ErrorCustom = 'xstate.error',
  Update = 'xstate.update',
  Pure = 'xstate.pure',
  Choose = 'xstate.choose'
}

export interface RaiseActionObject<TEvent extends EventObject>
  extends BuiltInActionObject {
  type: ActionTypes.Raise;
  params: {
    _event: SCXML.Event<TEvent>;
  };
}

export interface DoneInvokeEvent<TData> extends EventObject {
  data: TData;
}

export interface ErrorExecutionEvent extends EventObject {
  src: string;
  type: ActionTypes.ErrorExecution;
  data: any;
}

export interface ErrorPlatformEvent extends EventObject {
  data: any;
}

export interface SCXMLErrorEvent extends SCXML.Event<any> {
  name:
    | ActionTypes.ErrorExecution
    | ActionTypes.ErrorPlatform
    | ActionTypes.ErrorCommunication;
  data: any;
}

export interface DoneEventObject extends EventObject {
  data?: any;
  toString(): string;
}

export interface UpdateObject extends EventObject {
  id: string | number;
  state: AnyState;
}

export type DoneEvent = DoneEventObject & string;

export interface InvokeAction {
  type: ActionTypes.Invoke;
  src: InvokeSourceDefinition | ActorRef<any>;
  id: string;
  autoForward?: boolean;
  data?: any;
  exec?: undefined;
  meta: MetaObject | undefined;
}

export interface DynamicInvokeActionObject<
  TContext extends MachineContext,
  TEvent extends EventObject
> {
  type: ActionTypes.Invoke;
  params: InvokeDefinition<TContext, TEvent>;
}

export interface InvokeActionObject extends BaseActionObject {
  type: ActionTypes.Invoke;
  params: {
    src: InvokeSourceDefinition | ActorRef<any>;
    id: string;
    autoForward?: boolean;
    data?: any;
    exec?: undefined;
    ref?: ActorRef<any>;
    meta: MetaObject | undefined;
  };
}

export interface DynamicStopActionObject<
  TContext extends MachineContext,
  TEvent extends EventObject
> {
  type: ActionTypes.Stop;
  params: {
    actor: string | Expr<TContext, TEvent, ActorRef<any>>;
  };
}

export interface StopActionObject {
  type: ActionTypes.Stop;
  params: {
    actor: string | ActorRef<any>;
  };
}

export type DelayExpr<
  TContext extends MachineContext,
  TEvent extends EventObject
> = ExprWithMeta<TContext, TEvent, number>;

export type LogExpr<
  TContext extends MachineContext,
  TEvent extends EventObject
> = ExprWithMeta<TContext, TEvent, any>;

export interface DynamicLogAction<
  TContext extends MachineContext,
  TEvent extends EventObject
> extends BaseDynamicActionObject<
    TContext,
    TEvent,
    LogActionObject,
    {
      label: string | undefined;
      expr: string | LogExpr<TContext, TEvent>;
    }
  > {
  type: ActionTypes.Log;
}

export interface LogActionObject extends BuiltInActionObject {
  type: ActionTypes.Log;
  params: {
    label: string | undefined;
    value: any;
  };
}

export interface SendActionObject<
  TSentEvent extends EventObject = AnyEventObject
> extends BaseActionObject {
  type: 'xstate.send';
  params: {
    to: string | ActorRef<TSentEvent> | undefined;
    _event: SCXML.Event<TSentEvent>;
    event: TSentEvent;
    delay?: number;
    id: string | number;
  };
}

export type Expr<
  TContext extends MachineContext,
  TEvent extends EventObject,
  T
> = (context: TContext, event: TEvent) => T;

export type ExprWithMeta<
  TContext extends MachineContext,
  TEvent extends EventObject,
  T
> = (context: TContext, event: TEvent, meta: SCXMLEventMeta<TEvent>) => T;

export type SendExpr<
  TContext extends MachineContext,
  TEvent extends EventObject,
  TSentEvent extends EventObject = AnyEventObject
> = ExprWithMeta<TContext, TEvent, TSentEvent>;

export enum SpecialTargets {
  Parent = '#_parent',
  Internal = '#_internal'
}

export interface SendActionOptions<
  TContext extends MachineContext,
  TEvent extends EventObject
> {
  id?: string | number;
  delay?: number | string | DelayExpr<TContext, TEvent>;
  to?:
    | string
    | ExprWithMeta<TContext, TEvent, string | ActorRef<any> | undefined>
    | undefined;
}

export interface SendActionParams<
  TContext extends MachineContext,
  TEvent extends EventObject,
  TSentEvent extends EventObject = EventObject
> extends SendActionOptions<TContext, TEvent> {
  event: TSentEvent | SendExpr<TContext, TEvent, TSentEvent>;
}

export interface DynamicCancelActionObject<
  TContext extends MachineContext,
  TEvent extends EventObject
> {
  type: ActionTypes.Cancel;
  params: {
    sendId: string | ExprWithMeta<TContext, TEvent, string>;
  };
}

export interface CancelActionObject extends BaseActionObject {
  type: ActionTypes.Cancel;
  params: {
    sendId: string;
  };
}

export type Assigner<
  TContext extends MachineContext,
  TEvent extends EventObject
> = (
  context: TContext,
  event: TEvent,
  meta: AssignMeta<TContext, TEvent>
) => Partial<TContext>;

export type PartialAssigner<
  TContext extends MachineContext,
  TEvent extends EventObject,
  TKey extends keyof TContext
> = (
  context: TContext,
  event: TEvent,
  meta: AssignMeta<TContext, TEvent>
) => TContext[TKey];

export type PropertyAssigner<
  TContext extends MachineContext,
  TEvent extends EventObject
> = {
  [K in keyof TContext]?: PartialAssigner<TContext, TEvent, K> | TContext[K];
};

export type Mapper<
  TContext extends MachineContext,
  TEvent extends EventObject,
  TParams extends {}
> = (context: TContext, event: TEvent) => TParams;

export type PropertyMapper<
  TContext extends MachineContext,
  TEvent extends EventObject,
  TParams extends {}
> = {
  [K in keyof TParams]?:
    | ((context: TContext, event: TEvent) => TParams[K])
    | TParams[K];
};

export interface AnyAssignAction extends BaseActionObject {
  type: ActionTypes.Assign;
  assignment: any;
}

export type DynamicAssignAction<
  TContext extends MachineContext,
  TEvent extends EventObject
> = BaseDynamicActionObject<
  TContext,
  TEvent,
  AssignActionObject<TContext> | RaiseActionObject<TEvent>,
  {
    assignment: Assigner<TContext, TEvent> | PropertyAssigner<TContext, TEvent>;
  }
>;

export interface AssignActionObject<TContext extends MachineContext>
  extends BaseActionObject {
  type: ActionTypes.Assign;
  params: {
    context: TContext;
    actions: BaseActionObject[];
  };
}

export interface DynamicPureActionObject<
  TContext extends MachineContext,
  TEvent extends EventObject
> {
  type: ActionTypes.Pure;
  params: {
    get: (
      context: TContext,
      event: TEvent
    ) => SingleOrArray<BaseActionObject> | undefined;
  };
}

export interface PureActionObject extends BaseActionObject {
  type: ActionTypes.Pure;
  params: {
    actions: BaseActionObject[];
  };
}

export interface ChooseAction<
  TContext extends MachineContext,
  TEvent extends EventObject
> extends BaseActionObject {
  type: ActionTypes.Choose;
  params: {
    guards: Array<ChooseCondition<TContext, TEvent>>;
  };
}

export interface ResolvedChooseAction extends BaseActionObject {
  type: ActionTypes.Choose;
  params: {
    actions: BaseActionObject[];
  };
}

export interface TransitionDefinition<
  TContext extends MachineContext,
  TEvent extends EventObject
> extends TransitionConfig<TContext, TEvent> {
  target: Array<StateNode<TContext, TEvent>> | undefined;
  source: StateNode<TContext, TEvent>;
  actions: BaseActionObject[];
  guard?: GuardDefinition<TContext, TEvent>;
  eventType: TEvent['type'] | '*';
  toJSON: () => {
    target: string[] | undefined;
    source: string;
    actions: BaseActionObject[];
    guard?: GuardDefinition<TContext, TEvent>;
    eventType: TEvent['type'] | '*';
    meta?: Record<string, any>;
  };
}

export interface InitialTransitionDefinition<
  TContext extends MachineContext,
  TEvent extends EventObject
> extends TransitionDefinition<TContext, TEvent> {
  target: Array<StateNode<TContext, TEvent>>;
  guard?: never;
}

export type TransitionDefinitionMap<
  TContext extends MachineContext,
  TEvent extends EventObject
> = {
  [K in TEvent['type'] | '*']: Array<
    TransitionDefinition<
      TContext,
      K extends TEvent['type'] ? Extract<TEvent, { type: K }> : EventObject
    >
  >;
};

export interface DelayedTransitionDefinition<
  TContext extends MachineContext,
  TEvent extends EventObject
> extends TransitionDefinition<TContext, TEvent> {
  delay: number | string | DelayExpr<TContext, TEvent>;
}

export interface Edge<
  TContext extends MachineContext,
  TEvent extends EventObject,
  TEventType extends TEvent['type'] = string
> {
  event: TEventType;
  source: StateNode<TContext, TEvent>;
  target: StateNode<TContext, TEvent>;
  cond?: GuardConfig<TContext, TEvent & { type: TEventType }>;
  actions: Array<Action<TContext, TEvent>>;
  meta?: MetaObject;
  transition: TransitionDefinition<TContext, TEvent>;
}
export interface NodesAndEdges<
  TContext extends MachineContext,
  TEvent extends EventObject
> {
  nodes: StateNode[];
  edges: Array<Edge<TContext, TEvent, TEvent['type']>>;
}

export interface Segment<
  TContext extends MachineContext,
  TEvent extends EventObject
> {
  /**
   * From state.
   */
  state: State<TContext, TEvent>;
  /**
   * Event from state.
   */
  event: TEvent;
}

export interface PathItem<
  TContext extends MachineContext,
  TEvent extends EventObject
> {
  state: State<TContext, TEvent>;
  path: Array<Segment<TContext, TEvent>>;
  weight?: number;
}

export interface PathMap<
  TContext extends MachineContext,
  TEvent extends EventObject
> {
  [key: string]: PathItem<TContext, TEvent>;
}

export interface PathsItem<
  TContext extends MachineContext,
  TEvent extends EventObject
> {
  state: State<TContext, TEvent>;
  paths: Array<Array<Segment<TContext, TEvent>>>;
}

export interface PathsMap<
  TContext extends MachineContext,
  TEvent extends EventObject
> {
  [key: string]: PathsItem<TContext, TEvent>;
}

export interface TransitionMap {
  state: StateValue | undefined;
}

export interface AdjacencyMap {
  [stateId: string]: Record<string, TransitionMap>;
}

export interface ValueAdjacencyMap<
  TContext extends MachineContext,
  TEvent extends EventObject
> {
  [stateId: string]: Record<string, State<TContext, TEvent>>;
}

export interface SCXMLEventMeta<TEvent extends EventObject> {
  _event: SCXML.Event<TEvent>;
}

<<<<<<< HEAD
export interface StateMeta<
  TContext extends MachineContext,
  TEvent extends EventObject
> {
  state: State<TContext, TEvent>;
=======
export interface StateMeta<TContext, TEvent extends EventObject> {
  state: State<TContext, TEvent, any, any, any>;
>>>>>>> e58857fb
  _event: SCXML.Event<TEvent>;
}

export interface StateLike<TContext extends MachineContext> {
  value: StateValue;
  context: TContext;
  event: EventObject;
  _event: SCXML.Event<EventObject>;
}

export interface StateConfig<
  TContext extends MachineContext,
  TEvent extends EventObject
> {
  value: StateValue;
  context: TContext;
  _event: SCXML.Event<TEvent>;
  _sessionid: string | null;
<<<<<<< HEAD
  history?: State<TContext, TEvent>;
  historyValue?: HistoryValue<TContext, TEvent>;
  actions?: BaseActionObject[];
=======
  historyValue?: HistoryValue | undefined;
  history?: State<TContext, TEvent, any, any, any>;
  actions?: Array<ActionObject<TContext, TEvent>>;
  /**
   * @deprecated
   */
  activities?: ActivityMap;
>>>>>>> e58857fb
  meta?: any;
  configuration: Array<StateNode<TContext, TEvent>>;
  transitions: Array<TransitionDefinition<TContext, TEvent>>;
  children: Record<string, ActorRef<any>>;
  done?: boolean;
  tags?: Set<string>;
<<<<<<< HEAD
  machine?: StateMachine<TContext, TEvent>;
}

export interface InterpreterOptions {
  clock: Clock;
  logger: (...args: any[]) => void;
  parent?: ActorRef<any>;
=======
  machine?: StateMachine<TContext, any, TEvent, any, any, any, any>;
}

export type AnyStateConfig = StateConfig<any, AnyEventObject>;

export interface StateSchema<TC = any> {
  meta?: any;
  context?: Partial<TC>;
  states?: {
    [key: string]: StateSchema<TC>;
  };
}

export interface InterpreterOptions {
  /**
   * Whether state actions should be executed immediately upon transition. Defaults to `true`.
   */
  execute?: boolean;
  clock?: Clock;
  logger?: (...args: any[]) => void;
  parent?: AnyInterpreter;
>>>>>>> e58857fb
  /**
   * If `true`, defers processing of sent events until the service
   * is initialized (`.start()`). Otherwise, an error will be thrown
   * for events sent to an uninitialized service.
   *
   * Default: `true`
   */
  deferEvents?: boolean;
  /**
   * The custom `id` for referencing this service.
   */
  id?: string;
  /**
   * If `true`, states and events will be logged to Redux DevTools.
   *
   * Default: `false`
   */
<<<<<<< HEAD
  devTools: boolean | DevToolsAdapter; // TODO: add enhancer options
  /**
   * If `true`, events from the parent will be sent to this interpreter.
   *
   * Default: `false`
   */
  autoForward?: boolean;

  sync?: boolean;
  execute?: boolean;
=======
  devTools?: boolean | object; // TODO: add enhancer options
>>>>>>> e58857fb
}

export type AnyInterpreter = Interpreter<any, any>;

/**
 * Represents the `Interpreter` type of a given `StateMachine`.
 *
 * @typeParam TM - the machine to infer the interpreter's types from
 */
export type InterpreterOf<
  TM extends StateMachine<any, any>
> = TM extends StateMachine<infer TContext, infer TEvent>
  ? Interpreter<TContext, TEvent>
  : never;

export declare namespace SCXML {
  // tslint:disable-next-line:no-shadowed-variable
  export interface Event<TEvent extends EventObject> {
    /**
     * This is a character string giving the name of the event.
     * The SCXML Processor must set the name field to the name of this event.
     * It is what is matched against the 'event' attribute of <transition>.
     * Note that transitions can do additional tests by using the value of this field
     * inside boolean expressions in the 'cond' attribute.
     */
    name: string;
    /**
     * This field describes the event type.
     * The SCXML Processor must set it to: "platform" (for events raised by the platform itself, such as error events),
     * "internal" (for events raised by <raise> and <send> with target '_internal')
     * or "external" (for all other events).
     */
    type: 'platform' | 'internal' | 'external';
    /**
     * If the sending entity has specified a value for this, the Processor must set this field to that value
     * (see C Event I/O Processors for details).
     * Otherwise, in the case of error events triggered by a failed attempt to send an event,
     * the Processor must set this field to the send id of the triggering <send> element.
     * Otherwise it must leave it blank.
     */
    sendid?: string;
    /**
     * This is a URI, equivalent to the 'target' attribute on the <send> element.
     * For external events, the SCXML Processor should set this field to a value which,
     * when used as the value of 'target', will allow the receiver of the event to <send>
     * a response back to the originating entity via the Event I/O Processor specified in 'origintype'.
     * For internal and platform events, the Processor must leave this field blank.
     */
    origin?: ActorRef<any>;
    /**
     * This is equivalent to the 'type' field on the <send> element.
     * For external events, the SCXML Processor should set this field to a value which,
     * when used as the value of 'type', will allow the receiver of the event to <send>
     * a response back to the originating entity at the URI specified by 'origin'.
     * For internal and platform events, the Processor must leave this field blank.
     */
    origintype?: string;
    /**
     * If this event is generated from an invoked child process, the SCXML Processor
     * must set this field to the invoke id of the invocation that triggered the child process.
     * Otherwise it must leave it blank.
     */
    invokeid?: string;
    /**
     * This field contains whatever data the sending entity chose to include in this event.
     * The receiving SCXML Processor should reformat this data to match its data model,
     * but must not otherwise modify it.
     *
     * If the conversion is not possible, the Processor must leave the field blank
     * and must place an error 'error.execution' in the internal event queue.
     */
    data: TEvent;
    /**
     * @private
     */
    $$type: 'scxml';
  }
}

// TODO: should only take in behaviors
export type Spawnable =
  | StateMachine<any, any>
  | PromiseLike<any>
  | InvokeCallback
  | InteropObservable<any>
  | Subscribable<any>
  | Behavior<any, any>;

// Taken from RxJS
export type Observer<T> =
  | {
      next: (value: T) => void;
      error?: (err: any) => void;
      complete?: () => void;
    }
  | {
      next?: (value: T) => void;
      error: (err: any) => void;
      complete?: () => void;
    }
  | {
      next?: (value: T) => void;
      error?: (err: any) => void;
      complete: () => void;
    };

export interface Subscription {
  unsubscribe(): void;
}

export interface InteropObservable<T> {
  [Symbol.observable]: () => InteropSubscribable<T>;
}

export interface InteropSubscribable<T> {
  subscribe(observer: Observer<T>): Subscription;
}

export interface Subscribable<T> extends InteropSubscribable<T> {
  subscribe(observer: Observer<T>): Subscription;
  subscribe(
    next: (value: T) => void,
    error?: (error: any) => void,
    complete?: () => void
  ): Subscription;
}

<<<<<<< HEAD
=======
export type Spawnable =
  | AnyStateMachine
  | PromiseLike<any>
  | InvokeCallback
  | InteropObservable<any>
  | Subscribable<any>
  | Behavior<any>;

>>>>>>> e58857fb
export type ExtractEvent<
  TEvent extends EventObject,
  TEventType extends TEvent['type']
> = TEvent extends { type: TEventType } ? TEvent : never;

export interface BaseActorRef<TEvent extends EventObject> {
  send: (event: TEvent) => void;
}

export interface ActorLike<TCurrent, TEvent extends EventObject>
  extends Subscribable<TCurrent> {
  send: Sender<TEvent>;
}

export type Sender<TEvent extends EventObject> = (event: TEvent) => void;

export interface ActorRef<TEvent extends EventObject, TEmitted = any>
  extends Subscribable<TEmitted>,
    InteropObservable<TEmitted> {
  name: string;
  send: (event: TEvent) => void;
  start?: () => void;
  getSnapshot: () => TEmitted | undefined;
  stop?: () => void;
  toJSON?: () => any;
}

<<<<<<< HEAD
export type ActorRefFrom<T extends Spawnable> = T extends StateMachine<
  infer TContext,
  infer TEvent
>
  ? ActorRef<TEvent, State<TContext, TEvent>>
  : T extends (...args: any[]) => StateMachine<infer TContext, infer TEvent>
  ? ActorRef<TEvent, State<TContext, TEvent>>
  : T extends Promise<infer U>
  ? ActorRef<never, U>
  : T extends Behavior<infer TEvent1, infer TEmitted>
  ? ActorRef<TEvent1, TEmitted>
  : T extends (...args: any[]) => Behavior<infer TEvent1, infer TEmitted>
  ? ActorRef<TEvent1, TEmitted>
  : never;

export type DevToolsAdapter = (service: AnyInterpreter) => void;

export type Lazy<T> = () => T;
export type MaybeLazy<T> = T | Lazy<T>;

export type InterpreterFrom<
  T extends
    | StateMachine<any, any>
    | ((...args: any[]) => StateMachine<any, any>)
> = T extends StateMachine<infer TContext, infer TEvent>
  ? Interpreter<TContext, TEvent>
  : T extends (...args: any[]) => StateMachine<infer TContext, infer TEvent>
  ? Interpreter<TContext, TEvent>
=======
/**
 * @deprecated Use `ActorRef` instead.
 */
export type SpawnedActorRef<
  TEvent extends EventObject,
  TEmitted = any
> = ActorRef<TEvent, TEmitted>;

export type ActorRefWithDeprecatedState<
  TContext,
  TEvent extends EventObject,
  TTypestate extends Typestate<TContext>,
  TResolvedTypesMeta = TypegenDisabled
> = ActorRef<
  TEvent,
  State<TContext, TEvent, any, TTypestate, TResolvedTypesMeta>
> & {
  /**
   * @deprecated Use `.getSnapshot()` instead.
   */
  state: State<TContext, TEvent, any, TTypestate, TResolvedTypesMeta>;
};

export type ActorRefFrom<T> = ReturnTypeOrValue<T> extends infer R
  ? R extends StateMachine<
      infer TContext,
      any,
      infer TEvent,
      infer TTypestate,
      any,
      any,
      infer TResolvedTypesMeta
    >
    ? ActorRefWithDeprecatedState<
        TContext,
        TEvent,
        TTypestate,
        TResolvedTypesMeta
      >
    : R extends Promise<infer U>
    ? ActorRef<never, U>
    : R extends Behavior<infer TEvent, infer TEmitted>
    ? ActorRef<TEvent, TEmitted>
    : never
  : never;

export type AnyInterpreter = Interpreter<any, any, any, any, any>;

export type InterpreterFrom<
  T extends AnyStateMachine | ((...args: any[]) => AnyStateMachine)
> = T extends StateMachine<
  infer TContext,
  infer TStateSchema,
  infer TEvent,
  infer TTypestate,
  any,
  any,
  infer TResolvedTypesMeta
>
  ? Interpreter<TContext, TStateSchema, TEvent, TTypestate, TResolvedTypesMeta>
  : T extends (
      ...args: any[]
    ) => StateMachine<
      infer TContext,
      infer TStateSchema,
      infer TEvent,
      infer TTypestate,
      any,
      any,
      infer TResolvedTypesMeta
    >
  ? Interpreter<TContext, TStateSchema, TEvent, TTypestate, TResolvedTypesMeta>
  : never;

export type MachineOptionsFrom<
  T extends AnyStateMachine | ((...args: any[]) => AnyStateMachine),
  TRequireMissingImplementations extends boolean = false
> = ReturnTypeOrValue<T> extends StateMachine<
  infer TContext,
  any,
  infer TEvent,
  any,
  any,
  any,
  infer TResolvedTypesMeta
>
  ? InternalMachineOptions<
      TContext,
      TEvent,
      TResolvedTypesMeta,
      TRequireMissingImplementations
    >
  : never;

// only meant to be used internally for debugging purposes
export type __ResolvedTypesMetaFrom<T> = T extends StateMachine<
  any,
  any,
  any,
  any,
  any,
  any,
  infer TResolvedTypesMeta
>
  ? TResolvedTypesMeta
>>>>>>> e58857fb
  : never;

export type EventOfMachine<
  TMachine extends StateMachine<any, any>
> = TMachine extends StateMachine<any, infer E> ? E : never;

export interface ActorContext<TEvent extends EventObject, TEmitted> {
  parent?: ActorRef<any, any>;
  self: ActorRef<TEvent, TEmitted>;
  name: string;
  observers: Set<Observer<TEmitted>>;
  _event: SCXML.Event<TEvent> | LifecycleSignal;
}

export interface Behavior<TEvent extends EventObject, TEmitted = any> {
  transition: (
    state: TEmitted,
    message: TEvent | LifecycleSignal,
    ctx: ActorContext<TEvent, TEmitted>
  ) => TEmitted;
  initialState: TEmitted;
  start?: (actorCtx: ActorContext<TEvent, TEmitted>) => TEmitted;
  subscribe?: (observer: Observer<TEmitted>) => Subscription | undefined;
}

export type EmittedFrom<T> = ReturnTypeOrValue<T> extends infer R
  ? R extends ActorRef<infer _, infer TEmitted>
    ? TEmitted
    : R extends Behavior<infer _, infer TEmitted>
    ? TEmitted
    : R extends ActorContext<infer _, infer TEmitted>
    ? TEmitted
    : never
  : never;

type ResolveEventType<T> = ReturnTypeOrValue<T> extends infer R
  ? R extends StateMachine<infer _, infer TEvent>
    ? TEvent
    : R extends Model<infer _, infer TEvent, infer __, infer ___>
    ? TEvent
    : R extends State<infer _, infer TEvent>
    ? TEvent
    : R extends Interpreter<infer _, infer TEvent>
    ? TEvent
    : R extends ActorRef<infer TEvent, infer _>
    ? TEvent
    : never
  : never;

export type EventFrom<
  T,
  K extends Prop<TEvent, 'type'> = never,
  TEvent = ResolveEventType<T>
> = IsNever<K> extends true ? TEvent : Extract<TEvent, { type: K }>;

/**
 * Events that do not require payload
 */
export type SimpleEventsOf<
  TEvent extends EventObject
> = ExtractWithSimpleSupport<TEvent>;

export type ContextFrom<T> = ReturnTypeOrValue<T> extends infer R
  ? R extends StateMachine<infer TContext, infer __>
    ? TContext
    : R extends Model<infer TContext, infer _, infer __, infer ___>
    ? TContext
    : R extends State<infer TContext, infer __>
    ? TContext
    : R extends Interpreter<infer TContext, infer __>
    ? TContext
    : never
  : never;

export type InferEvent<E extends EventObject> = {
  [T in E['type']]: { type: T } & Extract<E, { type: T }>;
}[E['type']];<|MERGE_RESOLUTION|>--- conflicted
+++ resolved
@@ -1,32 +1,18 @@
-<<<<<<< HEAD
 import type { StateNode } from './StateNode';
 import type { State } from './State';
 import type { Clock, Interpreter } from './interpreter';
 import type { StateMachine } from './StateMachine';
 import type { LifecycleSignal } from './behaviors';
 import type { Model } from './model.types';
-
-type AnyFunction = (...args: any[]) => any;
-=======
-import { Clock, Interpreter } from './interpreter';
-import { Model } from './model.types';
-import { State } from './State';
-import { StateNode } from './StateNode';
 import {
-  MarkAllImplementationsAsProvided,
   TypegenDisabled,
   ResolveTypegenMeta,
-  TypegenConstraint,
-  AreAllImplementationsAssumedToBeProvided
+  TypegenConstraint
 } from './typegenTypes';
 
 export type AnyFunction = (...args: any[]) => any;
->>>>>>> e58857fb
+
 type ReturnTypeOrValue<T> = T extends AnyFunction ? ReturnType<T> : T;
-export type Prop<T, K> = K extends keyof T ? T[K] : never;
-
-// https://github.com/microsoft/TypeScript/issues/23182#issuecomment-379091887
-export type IsNever<T> = [T] extends [never] ? true : false;
 
 // https://github.com/microsoft/TypeScript/issues/23182#issuecomment-379091887
 export type IsNever<T> = [T] extends [never] ? true : false;
@@ -51,6 +37,9 @@
 export type EventType = string;
 export type ActionType = string;
 export type MetaObject = Record<string, any>;
+
+export type Lazy<T> = () => T;
+export type MaybeLazy<T> = T | Lazy<T>;
 
 /**
  * The full definition of an event, with a string `type`.
@@ -104,7 +93,7 @@
   ) => TResolvedAction;
 }
 
-export type MachineContext = object;
+export type MachineContext = Record<string, any>;
 
 /**
  * The specified string event types or the specified event objects.
@@ -140,13 +129,6 @@
   TContext extends MachineContext,
   TEvent extends EventObject,
   TAction extends BaseActionObject = BaseActionObject
-<<<<<<< HEAD
-> = (
-  context: TContext,
-  event: TEvent,
-  meta: ActionMeta<TContext, TEvent, TAction>
-) => void;
-=======
 > = {
   bivarianceHack(
     context: TContext,
@@ -154,7 +136,6 @@
     meta: ActionMeta<TContext, TEvent, TAction>
   ): void;
 }['bivarianceHack'];
->>>>>>> e58857fb
 
 export interface ChooseCondition<
   TContext extends MachineContext,
@@ -402,7 +383,8 @@
 
 export type BehaviorCreator<
   TContext extends MachineContext,
-  TEvent extends EventObject
+  TEvent extends EventObject,
+  TEmitted = any
 > = (
   context: TContext,
   event: TEvent,
@@ -413,7 +395,7 @@
     _event: SCXML.Event<TEvent>;
     meta: MetaObject | undefined;
   }
-) => Behavior<any, any>;
+) => Behavior<any, TEmitted>;
 
 export interface InvokeMeta {
   data: any;
@@ -421,47 +403,11 @@
   meta: MetaObject | undefined;
 }
 
-<<<<<<< HEAD
 export interface InvokeDefinition<
   TContext extends MachineContext,
   TEvent extends EventObject
 > {
   id: string;
-=======
-/**
- * Returns either a Promises or a callback handler (for streams of events) given the
- * machine's current `context` and `event` that invoked the service.
- *
- * For Promises, the only events emitted to the parent will be:
- * - `done.invoke.<id>` with the `data` containing the resolved payload when the promise resolves, or:
- * - `error.platform.<id>` with the `data` containing the caught error, and `src` containing the service `id`.
- *
- * For callback handlers, the `callback` will be provided, which will send events to the parent service.
- *
- * @param context The current machine `context`
- * @param event The event that invoked the service
- */
-export type InvokeCreator<
-  TContext,
-  TSourceEvent extends EventObject,
-  TFinalContext = any,
-  // those two are named from the perspective of the created invoke
-  TInputEvent extends EventObject = any, // keeping a slot for it here, but it's actually not used right now to ensure that the communication contract between actors is satisfied
-  TOutputEvent extends EventObject = TSourceEvent // this default doesn't make a lot of sense, it's used like this just to be compatible with the previous version of this signature,
-> = (
-  context: TContext,
-  event: TSourceEvent,
-  meta: InvokeMeta
-) =>
-  | PromiseLike<TFinalContext>
-  | StateMachine<TFinalContext, any, any, any, any, any, any>
-  | Subscribable<EventObject>
-  | InvokeCallback<TInputEvent, TOutputEvent>
-  | Behavior<any>;
-
-export interface InvokeDefinition<TContext, TEvent extends EventObject>
-  extends ActivityDefinition<TContext, TEvent> {
->>>>>>> e58857fb
   /**
    * The source of the actor's behavior to be invoked
    */
@@ -612,15 +558,7 @@
   /**
    * The source of the machine to be invoked, or the machine itself.
    */
-<<<<<<< HEAD
   src: string | InvokeSourceDefinition | BehaviorCreator<TContext, TEvent>;
-=======
-  src:
-    | string
-    | InvokeSourceDefinition
-    | AnyStateMachine
-    | InvokeCreator<TContext, TEvent, any>;
->>>>>>> e58857fb
   /**
    * If `true`, events sent to the parent service will be forwarded to the invoked service.
    *
@@ -692,13 +630,9 @@
   /**
    * The services to invoke upon entering this state node. These services will be stopped upon exiting this state node.
    */
-<<<<<<< HEAD
   invoke?: SingleOrArray<
     string | BehaviorCreator<TContext, TEvent> | InvokeConfig<TContext, TEvent>
   >;
-=======
-  invoke?: SingleOrArray<InvokeConfig<TContext, TEvent> | AnyStateMachine>;
->>>>>>> e58857fb
   /**
    * The mapping of event types to their potential transition(s).
    */
@@ -801,23 +735,18 @@
   tags: string[];
 }
 
-<<<<<<< HEAD
 export type AnyStateNodeDefinition = StateNodeDefinition<any, any>;
 
+export type AnyState = State<any, any, any>;
+
+export type AnyStateMachine = StateMachine<any, any, any, any, any>;
+
+export type AnyStateConfig = StateConfig<any, AnyEventObject>;
+
 export interface AtomicStateNodeConfig<
   TContext extends MachineContext,
   TEvent extends EventObject
 > extends StateNodeConfig<TContext, TEvent> {
-=======
-export type AnyStateNodeDefinition = StateNodeDefinition<any, any, any>;
-
-export type AnyState = State<any, any, any, any, any>;
-
-export type AnyStateMachine = StateMachine<any, any, any, any, any, any, any>;
-
-export interface AtomicStateNodeConfig<TContext, TEvent extends EventObject>
-  extends StateNodeConfig<TContext, StateSchema, TEvent> {
->>>>>>> e58857fb
   initial?: undefined;
   parallel?: false | undefined;
   states?: undefined;
@@ -868,47 +797,37 @@
   TEvent extends EventObject
 > = Record<string, DelayConfig<TContext, TEvent>>;
 
-<<<<<<< HEAD
 export type DelayConfig<
   TContext extends MachineContext,
   TEvent extends EventObject
 > = number | DelayExpr<TContext, TEvent>;
-=======
-export type ServiceConfig<
-  TContext,
-  TEvent extends EventObject = AnyEventObject
-> = string | AnyStateMachine | InvokeCreator<TContext, TEvent>;
->>>>>>> e58857fb
-
-export type ActorMap<
-  TContext extends MachineContext,
-  TEvent extends EventObject
-> = Record<string, BehaviorCreator<TContext, TEvent>>;
-
-<<<<<<< HEAD
-export interface MachineImplementations<
+
+// TODO: possibly refactor this somehow, use even a simpler type, and maybe even make `machine.options` private or something
+export interface MachineImplementationsSimplified<
   TContext extends MachineContext,
   TEvent extends EventObject,
   TAction extends BaseActionObject = BaseActionObject
 > {
   guards: Record<string, GuardPredicate<TContext, TEvent>>;
   actions: ActionFunctionMap<TContext, TEvent, TAction>;
-  actors: ActorMap<TContext, TEvent>;
+  actors: Record<string, BehaviorCreator<TContext, TEvent>>;
   delays: DelayFunctionMap<TContext, TEvent>;
   context: MaybeLazy<Partial<TContext>>;
 }
-=======
-type MachineOptionsActions<
-  TContext,
+
+type MachineImplementationsActions<
+  TContext extends MachineContext,
   TResolvedTypesMeta,
   TEventsCausingActions = Prop<TResolvedTypesMeta, 'eventsCausingActions'>,
   TIndexedEvents = Prop<TResolvedTypesMeta, 'indexedEvents'>,
   TIndexedActions = Prop<TResolvedTypesMeta, 'indexedActions'>
 > = {
   [K in keyof TEventsCausingActions]?:
-    | ActionObject<
+    | BaseDynamicActionObject<
         TContext,
-        Cast<Prop<TIndexedEvents, TEventsCausingActions[K]>, EventObject>
+        Cast<Prop<TIndexedEvents, TEventsCausingActions[K]>, EventObject>,
+        any, // TODO: this should receive something like `Cast<Prop<TIndexedActions, K>, BaseActionObject>`, but at the moment builtin actions expect Resolved*Action here and this should be simplified somehow
+        any
       >
     | ActionFunction<
         TContext,
@@ -917,8 +836,8 @@
       >;
 };
 
-type MachineOptionsDelays<
-  TContext,
+type MachineImplementationsDelays<
+  TContext extends MachineContext,
   TResolvedTypesMeta,
   TEventsCausingDelays = Prop<TResolvedTypesMeta, 'eventsCausingDelays'>,
   TIndexedEvents = Prop<TResolvedTypesMeta, 'indexedEvents'>
@@ -929,34 +848,32 @@
   >;
 };
 
-type MachineOptionsGuards<
-  TContext,
+type MachineImplementationsGuards<
+  TContext extends MachineContext,
   TResolvedTypesMeta,
   TEventsCausingGuards = Prop<TResolvedTypesMeta, 'eventsCausingGuards'>,
   TIndexedEvents = Prop<TResolvedTypesMeta, 'indexedEvents'>
 > = {
-  [K in keyof TEventsCausingGuards]?: ConditionPredicate<
+  [K in keyof TEventsCausingGuards]?: GuardPredicate<
     TContext,
     Cast<Prop<TIndexedEvents, TEventsCausingGuards[K]>, EventObject>
   >;
 };
 
-type MachineOptionsServices<
-  TContext,
+type MachineImplementationsActors<
+  TContext extends MachineContext,
   TResolvedTypesMeta,
-  TEventsCausingServices = Prop<TResolvedTypesMeta, 'eventsCausingServices'>,
+  TEventsCausingActors = Prop<TResolvedTypesMeta, 'eventsCausingActors'>,
   TIndexedEvents = Prop<TResolvedTypesMeta, 'indexedEvents'>,
-  TInvokeSrcNameMap = Prop<TResolvedTypesMeta, 'invokeSrcNameMap'>
+  _TInvokeSrcNameMap = Prop<TResolvedTypesMeta, 'invokeSrcNameMap'>
 > = {
-  [K in keyof TEventsCausingServices]?:
-    | AnyStateMachine
-    | InvokeCreator<
-        TContext,
-        Cast<Prop<TIndexedEvents, TEventsCausingServices[K]>, EventObject>,
-        Prop<Prop<TIndexedEvents, Prop<TInvokeSrcNameMap, K>>, 'data'>,
-        EventObject,
-        Cast<TIndexedEvents[keyof TIndexedEvents], EventObject> // it would make sense to pass `TEvent` around to use it here directly
-      >;
+  [K in keyof TEventsCausingActors]?: BehaviorCreator<
+    TContext,
+    Cast<Prop<TIndexedEvents, TEventsCausingActors[K]>, EventObject>
+    // Prop<Prop<TIndexedEvents, Prop<TInvokeSrcNameMap, K>>, 'data'>,
+    // EventObject,
+    // Cast<TIndexedEvents[keyof TIndexedEvents], EventObject> // it would make sense to pass `TEvent` around to use it here directly
+  >;
 };
 
 type MakeKeysRequired<T extends string> = { [K in T]: unknown };
@@ -975,8 +892,8 @@
       }
   : {};
 
-type GenerateActionsConfigPart<
-  TContext,
+type GenerateActionsImplementationsPart<
+  TContext extends MachineContext,
   TResolvedTypesMeta,
   TRequireMissingImplementations,
   TMissingImplementations
@@ -985,11 +902,11 @@
   Prop<TMissingImplementations, 'actions'>,
   TRequireMissingImplementations
 > & {
-  actions?: MachineOptionsActions<TContext, TResolvedTypesMeta>;
+  actions?: MachineImplementationsActions<TContext, TResolvedTypesMeta>;
 };
 
-type GenerateDelaysConfigPart<
-  TContext,
+type GenerateDelaysImplementationsPart<
+  TContext extends MachineContext,
   TResolvedTypesMeta,
   TRequireMissingImplementations,
   TMissingImplementations
@@ -998,11 +915,11 @@
   Prop<TMissingImplementations, 'delays'>,
   TRequireMissingImplementations
 > & {
-  delays?: MachineOptionsDelays<TContext, TResolvedTypesMeta>;
+  delays?: MachineImplementationsDelays<TContext, TResolvedTypesMeta>;
 };
 
-type GenerateGuardsConfigPart<
-  TContext,
+type GenerateGuardsImplementationsPart<
+  TContext extends MachineContext,
   TResolvedTypesMeta,
   TRequireMissingImplementations,
   TMissingImplementations
@@ -1011,119 +928,103 @@
   Prop<TMissingImplementations, 'guards'>,
   TRequireMissingImplementations
 > & {
-  guards?: MachineOptionsGuards<TContext, TResolvedTypesMeta>;
+  guards?: MachineImplementationsGuards<TContext, TResolvedTypesMeta>;
 };
 
-type GenerateServicesConfigPart<
-  TContext,
+type GenerateActorsImplementationsPart<
+  TContext extends MachineContext,
   TResolvedTypesMeta,
   TRequireMissingImplementations,
   TMissingImplementations
 > = MaybeMakeMissingImplementationsRequired<
-  'services',
-  Prop<TMissingImplementations, 'services'>,
+  'actors',
+  Prop<TMissingImplementations, 'actors'>,
   TRequireMissingImplementations
 > & {
-  services?: MachineOptionsServices<TContext, TResolvedTypesMeta>;
+  actors?: MachineImplementationsActors<TContext, TResolvedTypesMeta>;
 };
 
-export type InternalMachineOptions<
-  TContext,
-  TEvent extends EventObject,
+export type InternalMachineImplementations<
+  TContext extends MachineContext,
+  _TEvent extends EventObject,
   TResolvedTypesMeta,
   TRequireMissingImplementations extends boolean = false,
   TMissingImplementations = Prop<TResolvedTypesMeta, 'missingImplementations'>
-> = GenerateActionsConfigPart<
+> = GenerateActionsImplementationsPart<
   TContext,
   TResolvedTypesMeta,
   TRequireMissingImplementations,
   TMissingImplementations
 > &
-  GenerateDelaysConfigPart<
+  GenerateDelaysImplementationsPart<
     TContext,
     TResolvedTypesMeta,
     TRequireMissingImplementations,
     TMissingImplementations
   > &
-  GenerateGuardsConfigPart<
+  GenerateGuardsImplementationsPart<
     TContext,
     TResolvedTypesMeta,
     TRequireMissingImplementations,
     TMissingImplementations
   > &
-  GenerateServicesConfigPart<
+  GenerateActorsImplementationsPart<
     TContext,
     TResolvedTypesMeta,
     TRequireMissingImplementations,
     TMissingImplementations
-  > & {
-    /**
-     * @deprecated Use `services` instead.
-     */
-    activities?: Record<string, ActivityConfig<TContext, TEvent>>;
-  };
-
-export type MachineOptions<
-  TContext,
+  >;
+
+export type MachineImplementations<
+  TContext extends MachineContext,
   TEvent extends EventObject,
   TAction extends BaseActionObject = BaseActionObject,
-  TServiceMap extends ServiceMap = ServiceMap,
+  TActorMap extends ActorMap = ActorMap,
   TTypesMeta extends TypegenConstraint = TypegenDisabled
-> = InternalMachineOptions<
+> = InternalMachineImplementations<
   TContext,
   TEvent,
-  ResolveTypegenMeta<TTypesMeta, TEvent, TAction, TServiceMap>
+  ResolveTypegenMeta<TTypesMeta, TEvent, TAction, TActorMap>
 >;
->>>>>>> e58857fb
+
+type InitialContext<TContext extends MachineContext> =
+  | TContext
+  | (() => TContext);
 
 export interface MachineConfig<
   TContext extends MachineContext,
   TEvent extends EventObject,
-<<<<<<< HEAD
-  TAction extends BaseActionObject = BaseActionObject
-> extends StateNodeConfig<TContext, TEvent, TAction> {
-=======
   TAction extends BaseActionObject = BaseActionObject,
-  TServiceMap extends ServiceMap = ServiceMap,
+  TActorMap extends ActorMap = ActorMap,
   TTypesMeta = TypegenDisabled
-> extends StateNodeConfig<NoInfer<TContext>, TStateSchema, TEvent, TAction> {
->>>>>>> e58857fb
+> extends StateNodeConfig<NoInfer<TContext>, TEvent, TAction> {
   /**
    * The initial context (extended state)
    */
-  context?: LowInfer<TContext | (() => TContext)>;
+  context?: InitialContext<LowInfer<TContext>>;
   /**
    * The machine's own version.
    */
   version?: string;
-<<<<<<< HEAD
   /**
    * If `true`, will use SCXML semantics, such as event token matching.
    */
   scxml?: boolean;
-  schema?: MachineSchema<TContext, TEvent>;
-}
-
+  schema?: MachineSchema<TContext, TEvent, TActorMap>;
+  tsTypes?: TTypesMeta;
+}
+
+export type ActorMap = Record<string, { data: any }>;
 export interface MachineSchema<
   TContext extends MachineContext,
-  TEvent extends EventObject
-=======
-  schema?: MachineSchema<TContext, TEvent, TServiceMap>;
-  tsTypes?: TTypesMeta;
-}
-
-export type ServiceMap = Record<string, { data: any }>;
-export interface MachineSchema<
-  TContext,
-  TEvent extends EventObject,
-  TServiceMap extends ServiceMap = ServiceMap
->>>>>>> e58857fb
+  TEvent extends EventObject,
+  TActorMap extends ActorMap = ActorMap
 > {
   context?: TContext;
+  actions?: { type: string; [key: string]: any };
+  actors?: TActorMap;
   events?: TEvent;
-  actions?: { type: string; [key: string]: any };
   guards?: { type: string; [key: string]: any };
-  services?: TServiceMap;
 }
 
 export interface HistoryStateNode<TContext extends MachineContext>
@@ -1132,101 +1033,10 @@
   target: string | undefined;
 }
 
-<<<<<<< HEAD
 export type HistoryValue<
   TContext extends MachineContext,
   TEvent extends EventObject
 > = Record<string, Array<StateNode<TContext, TEvent>>>;
-
-export type StateFrom<
-  T extends
-    | StateMachine<any, any>
-    | ((...args: any[]) => StateMachine<any, any>)
-> = T extends StateMachine<any, any>
-  ? ReturnType<T['transition']>
-  : T extends (...args: any[]) => StateMachine<any, any>
-  ? ReturnType<ReturnType<T>['transition']>
-  : never;
-
-export type Transitions<
-  TContext extends MachineContext,
-  TEvent extends EventObject
-> = Array<TransitionDefinition<TContext, TEvent>>;
-=======
-/** @ts-ignore TS complains about withConfig & withContext not being compatible here when extending StateNode */
-export interface StateMachine<
-  TContext,
-  TStateSchema extends StateSchema,
-  TEvent extends EventObject,
-  TTypestate extends Typestate<TContext> = { value: any; context: TContext },
-  TAction extends BaseActionObject = BaseActionObject,
-  TServiceMap extends ServiceMap = ServiceMap,
-  TResolvedTypesMeta = ResolveTypegenMeta<
-    TypegenDisabled,
-    TEvent,
-    TAction,
-    TServiceMap
-  >
-> extends StateNode<
-    TContext,
-    TStateSchema,
-    TEvent,
-    TTypestate,
-    TServiceMap,
-    TResolvedTypesMeta
-  > {
-  id: string;
-  states: StateNode<
-    TContext,
-    TStateSchema,
-    TEvent,
-    TTypestate,
-    TServiceMap,
-    TResolvedTypesMeta
-  >['states'];
-
-  withConfig(
-    options: InternalMachineOptions<TContext, TEvent, TResolvedTypesMeta, true>,
-    context?: TContext | (() => TContext)
-  ): StateMachine<
-    TContext,
-    TStateSchema,
-    TEvent,
-    TTypestate,
-    TAction,
-    TServiceMap,
-    AreAllImplementationsAssumedToBeProvided<TResolvedTypesMeta> extends false
-      ? MarkAllImplementationsAsProvided<TResolvedTypesMeta>
-      : TResolvedTypesMeta
-  >;
-
-  withContext(
-    context: TContext | (() => TContext)
-  ): StateMachine<
-    TContext,
-    TStateSchema,
-    TEvent,
-    TTypestate,
-    TAction,
-    TServiceMap,
-    TResolvedTypesMeta
-  >;
-
-  /** @deprecated an internal property acting as a "phantom" type, not meant to be used at runtime */
-  __TContext: TContext;
-  /** @deprecated an internal property acting as a "phantom" type, not meant to be used at runtime */
-  __TStateSchema: TStateSchema;
-  /** @deprecated an internal property acting as a "phantom" type, not meant to be used at runtime */
-  __TEvent: TEvent;
-  /** @deprecated an internal property acting as a "phantom" type, not meant to be used at runtime */
-  __TTypestate: TTypestate;
-  /** @deprecated an internal property acting as a "phantom" type, not meant to be used at runtime */
-  __TAction: TAction;
-  /** @deprecated an internal property acting as a "phantom" type, not meant to be used at runtime */
-  __TServiceMap: TServiceMap;
-  /** @deprecated an internal property acting as a "phantom" type, not meant to be used at runtime */
-  __TResolvedTypesMeta: TResolvedTypesMeta;
-}
 
 export type StateFrom<
   T extends AnyStateMachine | ((...args: any[]) => AnyStateMachine)
@@ -1236,45 +1046,10 @@
   ? ReturnType<ReturnType<T>['transition']>
   : never;
 
-export interface ActionMap<TContext, TEvent extends EventObject> {
-  onEntry: Array<Action<TContext, TEvent>>;
-  actions: Array<Action<TContext, TEvent>>;
-  onExit: Array<Action<TContext, TEvent>>;
-}
-
-export interface EntryExitStates<TContext> {
-  entry: Set<StateNode<TContext>>;
-  exit: Set<StateNode<TContext>>;
-}
-
-export interface EntryExitStateArrays<TContext> {
-  entry: Array<StateNode<TContext>>;
-  exit: Array<StateNode<TContext>>;
-}
-
-export interface ActivityMap {
-  [activityKey: string]: ActivityDefinition<any, any> | false;
-}
-
-// tslint:disable-next-line:class-name
-export interface StateTransition<TContext, TEvent extends EventObject> {
-  transitions: Array<TransitionDefinition<TContext, TEvent>>;
-  configuration: Array<StateNode<TContext, any, TEvent, any, any, any>>;
-  entrySet: Array<StateNode<TContext, any, TEvent, any, any, any>>;
-  exitSet: Array<StateNode<TContext, any, TEvent, any, any, any>>;
-  /**
-   * The source state that preceded the transition.
-   */
-  source: State<TContext, any, any, any, any> | undefined;
-  actions: Array<ActionObject<TContext, TEvent>>;
-}
-
-export interface TransitionData<TContext, TEvent extends EventObject> {
-  value: StateValue | undefined;
-  actions: ActionMap<TContext, TEvent>;
-  activities?: ActivityMap;
-}
->>>>>>> e58857fb
+export type Transitions<
+  TContext extends MachineContext,
+  TEvent extends EventObject
+> = Array<TransitionDefinition<TContext, TEvent>>;
 
 export enum ActionTypes {
   Stop = 'xstate.stop',
@@ -1729,16 +1504,11 @@
   _event: SCXML.Event<TEvent>;
 }
 
-<<<<<<< HEAD
 export interface StateMeta<
   TContext extends MachineContext,
   TEvent extends EventObject
 > {
-  state: State<TContext, TEvent>;
-=======
-export interface StateMeta<TContext, TEvent extends EventObject> {
-  state: State<TContext, TEvent, any, any, any>;
->>>>>>> e58857fb
+  state: State<TContext, TEvent, any>;
   _event: SCXML.Event<TEvent>;
 }
 
@@ -1757,45 +1527,16 @@
   context: TContext;
   _event: SCXML.Event<TEvent>;
   _sessionid: string | null;
-<<<<<<< HEAD
-  history?: State<TContext, TEvent>;
   historyValue?: HistoryValue<TContext, TEvent>;
+
   actions?: BaseActionObject[];
-=======
-  historyValue?: HistoryValue | undefined;
-  history?: State<TContext, TEvent, any, any, any>;
-  actions?: Array<ActionObject<TContext, TEvent>>;
-  /**
-   * @deprecated
-   */
-  activities?: ActivityMap;
->>>>>>> e58857fb
   meta?: any;
   configuration: Array<StateNode<TContext, TEvent>>;
   transitions: Array<TransitionDefinition<TContext, TEvent>>;
   children: Record<string, ActorRef<any>>;
   done?: boolean;
   tags?: Set<string>;
-<<<<<<< HEAD
-  machine?: StateMachine<TContext, TEvent>;
-}
-
-export interface InterpreterOptions {
-  clock: Clock;
-  logger: (...args: any[]) => void;
-  parent?: ActorRef<any>;
-=======
-  machine?: StateMachine<TContext, any, TEvent, any, any, any, any>;
-}
-
-export type AnyStateConfig = StateConfig<any, AnyEventObject>;
-
-export interface StateSchema<TC = any> {
-  meta?: any;
-  context?: Partial<TC>;
-  states?: {
-    [key: string]: StateSchema<TC>;
-  };
+  machine?: StateMachine<TContext, TEvent, any, any, any>;
 }
 
 export interface InterpreterOptions {
@@ -1805,8 +1546,7 @@
   execute?: boolean;
   clock?: Clock;
   logger?: (...args: any[]) => void;
-  parent?: AnyInterpreter;
->>>>>>> e58857fb
+  parent?: ActorRef<any>;
   /**
    * If `true`, defers processing of sent events until the service
    * is initialized (`.start()`). Otherwise, an error will be thrown
@@ -1824,8 +1564,8 @@
    *
    * Default: `false`
    */
-<<<<<<< HEAD
-  devTools: boolean | DevToolsAdapter; // TODO: add enhancer options
+  devTools?: boolean | DevToolsAdapter; // TODO: add enhancer options
+
   /**
    * If `true`, events from the parent will be sent to this interpreter.
    *
@@ -1834,24 +1574,9 @@
   autoForward?: boolean;
 
   sync?: boolean;
-  execute?: boolean;
-=======
-  devTools?: boolean | object; // TODO: add enhancer options
->>>>>>> e58857fb
-}
-
-export type AnyInterpreter = Interpreter<any, any>;
-
-/**
- * Represents the `Interpreter` type of a given `StateMachine`.
- *
- * @typeParam TM - the machine to infer the interpreter's types from
- */
-export type InterpreterOf<
-  TM extends StateMachine<any, any>
-> = TM extends StateMachine<infer TContext, infer TEvent>
-  ? Interpreter<TContext, TEvent>
-  : never;
+}
+
+export type AnyInterpreter = Interpreter<any, any, any>;
 
 export declare namespace SCXML {
   // tslint:disable-next-line:no-shadowed-variable
@@ -1917,15 +1642,6 @@
   }
 }
 
-// TODO: should only take in behaviors
-export type Spawnable =
-  | StateMachine<any, any>
-  | PromiseLike<any>
-  | InvokeCallback
-  | InteropObservable<any>
-  | Subscribable<any>
-  | Behavior<any, any>;
-
 // Taken from RxJS
 export type Observer<T> =
   | {
@@ -1965,17 +1681,15 @@
   ): Subscription;
 }
 
-<<<<<<< HEAD
-=======
+// TODO: should only take in behaviors
 export type Spawnable =
   | AnyStateMachine
   | PromiseLike<any>
   | InvokeCallback
   | InteropObservable<any>
   | Subscribable<any>
-  | Behavior<any>;
-
->>>>>>> e58857fb
+  | Behavior<any, any>;
+
 export type ExtractEvent<
   TEvent extends EventObject,
   TEventType extends TEvent['type']
@@ -2003,75 +1717,15 @@
   toJSON?: () => any;
 }
 
-<<<<<<< HEAD
-export type ActorRefFrom<T extends Spawnable> = T extends StateMachine<
-  infer TContext,
-  infer TEvent
->
-  ? ActorRef<TEvent, State<TContext, TEvent>>
-  : T extends (...args: any[]) => StateMachine<infer TContext, infer TEvent>
-  ? ActorRef<TEvent, State<TContext, TEvent>>
-  : T extends Promise<infer U>
-  ? ActorRef<never, U>
-  : T extends Behavior<infer TEvent1, infer TEmitted>
-  ? ActorRef<TEvent1, TEmitted>
-  : T extends (...args: any[]) => Behavior<infer TEvent1, infer TEmitted>
-  ? ActorRef<TEvent1, TEmitted>
-  : never;
-
-export type DevToolsAdapter = (service: AnyInterpreter) => void;
-
-export type Lazy<T> = () => T;
-export type MaybeLazy<T> = T | Lazy<T>;
-
-export type InterpreterFrom<
-  T extends
-    | StateMachine<any, any>
-    | ((...args: any[]) => StateMachine<any, any>)
-> = T extends StateMachine<infer TContext, infer TEvent>
-  ? Interpreter<TContext, TEvent>
-  : T extends (...args: any[]) => StateMachine<infer TContext, infer TEvent>
-  ? Interpreter<TContext, TEvent>
-=======
-/**
- * @deprecated Use `ActorRef` instead.
- */
-export type SpawnedActorRef<
-  TEvent extends EventObject,
-  TEmitted = any
-> = ActorRef<TEvent, TEmitted>;
-
-export type ActorRefWithDeprecatedState<
-  TContext,
-  TEvent extends EventObject,
-  TTypestate extends Typestate<TContext>,
-  TResolvedTypesMeta = TypegenDisabled
-> = ActorRef<
-  TEvent,
-  State<TContext, TEvent, any, TTypestate, TResolvedTypesMeta>
-> & {
-  /**
-   * @deprecated Use `.getSnapshot()` instead.
-   */
-  state: State<TContext, TEvent, any, TTypestate, TResolvedTypesMeta>;
-};
-
 export type ActorRefFrom<T> = ReturnTypeOrValue<T> extends infer R
   ? R extends StateMachine<
       infer TContext,
-      any,
       infer TEvent,
-      infer TTypestate,
       any,
       any,
       infer TResolvedTypesMeta
     >
-    ? ActorRefWithDeprecatedState<
-        TContext,
-        TEvent,
-        TTypestate,
-        TResolvedTypesMeta
-      >
+    ? ActorRef<TEvent, State<TContext, TEvent, TResolvedTypesMeta>>
     : R extends Promise<infer U>
     ? ActorRef<never, U>
     : R extends Behavior<infer TEvent, infer TEmitted>
@@ -2079,47 +1733,41 @@
     : never
   : never;
 
-export type AnyInterpreter = Interpreter<any, any, any, any, any>;
+export type DevToolsAdapter = (service: AnyInterpreter) => void;
 
 export type InterpreterFrom<
   T extends AnyStateMachine | ((...args: any[]) => AnyStateMachine)
 > = T extends StateMachine<
   infer TContext,
-  infer TStateSchema,
   infer TEvent,
-  infer TTypestate,
   any,
   any,
   infer TResolvedTypesMeta
 >
-  ? Interpreter<TContext, TStateSchema, TEvent, TTypestate, TResolvedTypesMeta>
+  ? Interpreter<TContext, TEvent, TResolvedTypesMeta>
   : T extends (
       ...args: any[]
     ) => StateMachine<
       infer TContext,
-      infer TStateSchema,
       infer TEvent,
-      infer TTypestate,
       any,
       any,
       infer TResolvedTypesMeta
     >
-  ? Interpreter<TContext, TStateSchema, TEvent, TTypestate, TResolvedTypesMeta>
+  ? Interpreter<TContext, TEvent, TResolvedTypesMeta>
   : never;
 
-export type MachineOptionsFrom<
+export type MachineImplementationsFrom<
   T extends AnyStateMachine | ((...args: any[]) => AnyStateMachine),
   TRequireMissingImplementations extends boolean = false
 > = ReturnTypeOrValue<T> extends StateMachine<
   infer TContext,
-  any,
   infer TEvent,
-  any,
   any,
   any,
   infer TResolvedTypesMeta
 >
-  ? InternalMachineOptions<
+  ? InternalMachineImplementations<
       TContext,
       TEvent,
       TResolvedTypesMeta,
@@ -2132,18 +1780,14 @@
   any,
   any,
   any,
-  any,
-  any,
-  any,
   infer TResolvedTypesMeta
 >
   ? TResolvedTypesMeta
->>>>>>> e58857fb
   : never;
 
 export type EventOfMachine<
-  TMachine extends StateMachine<any, any>
-> = TMachine extends StateMachine<any, infer E> ? E : never;
+  TMachine extends AnyStateMachine
+> = TMachine extends StateMachine<any, infer E, any, any, any> ? E : never;
 
 export interface ActorContext<TEvent extends EventObject, TEmitted> {
   parent?: ActorRef<any, any>;
