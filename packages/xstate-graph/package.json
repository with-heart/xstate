{
  "name": "@xstate/graph",
  "version": "2.0.0",
  "description": "XState graph utilities",
  "keywords": [
    "state",
    "machine",
    "statechart",
    "scxml",
    "state",
    "graph"
  ],
  "author": "David Khourshid <davidkpiano@gmail.com>",
  "homepage": "https://github.com/statelyai/xstate/tree/main/packages/xstate-graph#readme",
  "license": "MIT",
  "main": "dist/xstate-graph.cjs.js",
  "module": "dist/xstate-graph.esm.js",
  "exports": {
    ".": {
      "types": {
        "import": "./dist/xstate-graph.cjs.mjs",
        "default": "./dist/xstate-graph.cjs.js"
      },
      "module": "./dist/xstate-graph.esm.js",
      "import": "./dist/xstate-graph.cjs.mjs",
      "default": "./dist/xstate-graph.cjs.js"
    },
    "./package.json": "./package.json"
  },
  "sideEffects": false,
  "files": [
    "dist"
  ],
  "repository": {
    "type": "git",
    "url": "git+ssh://git@github.com/statelyai/xstate.git"
  },
  "scripts": {},
  "bugs": {
    "url": "https://github.com/statelyai/xstate/issues"
  },
  "peerDependencies": {
    "xstate": "^5.16.0"
  },
  "devDependencies": {
<<<<<<< HEAD
    "xstate": "workspace:^"
=======
    "xstate": "5.16.0"
>>>>>>> 9877d548
  },
  "dependencies": {}
}<|MERGE_RESOLUTION|>--- conflicted
+++ resolved
@@ -43,11 +43,7 @@
     "xstate": "^5.16.0"
   },
   "devDependencies": {
-<<<<<<< HEAD
     "xstate": "workspace:^"
-=======
-    "xstate": "5.16.0"
->>>>>>> 9877d548
   },
   "dependencies": {}
 }