--- conflicted
+++ resolved
@@ -584,21 +584,7 @@
       );
     }
 
-<<<<<<< HEAD
     this.mailbox.enqueue(_event);
-=======
-    this.scheduler.schedule(() => {
-      // Forward copy of event to child actors
-      this.forward(_event);
-
-      const nextState = this._nextState(_event);
-
-      this.update(nextState, _event);
-    });
-
-    return this._state!; // TODO: deprecate (should return void)
-    // tslint:disable-next-line:semicolon
->>>>>>> f2bf4924
   };
 
   private sendTo(
@@ -634,40 +620,8 @@
       return;
     }
 
-<<<<<<< HEAD
     // perhaps those events should be rejected in the parent
     // but atm it doesn't have easy access to all of the information that is required to do it reliably
-=======
-    if ('machine' in target) {
-      // perhaps those events should be rejected in the parent
-      // but atm it doesn't have easy access to all of the information that is required to do it reliably
-      if (
-        this.status !== InterpreterStatus.Stopped ||
-        this.parent !== target ||
-        // we need to send events to the parent from exit handlers of a machine that reached its final state
-        this.state.done
-      ) {
-        // Send SCXML events to machines
-        (target as AnyInterpreter).send({
-          ...event,
-          name:
-            event.name === actionTypes.error ? `${error(this.id)}` : event.name,
-          origin: this.sessionId
-        });
-      }
-    } else {
-      // Send normal events to other targets
-      target.send(event.data);
-    }
-  };
-
-  private _nextState(
-    event: Event<TEvent> | SCXML.Event<TEvent>,
-    exec = !!this.machine.config.predictableActionArguments && this._exec
-  ) {
-    const _event = toSCXMLEvent(event);
-
->>>>>>> f2bf4924
     if (
       this.status !== InterpreterStatus.Stopped ||
       this._parent !== target ||
@@ -681,46 +635,24 @@
         origin: this
       });
     }
-<<<<<<< HEAD
-=======
-
-    const nextState = serviceScope.provide(this, () => {
-      return this.machine.transition(
-        this.state,
-        _event,
-        undefined,
-        exec || undefined
-      );
-    });
-
-    return nextState;
->>>>>>> f2bf4924
   }
   public _nextState(
+    event: Event<TEvent> | SCXML.Event<TEvent>,
+    exec = !!this.machine.config.predictableActionArguments && this._exec
+  ): State<TContext, TEvent, TResolvedTypesMeta> {
+    return this.machine._transition(this.state, event, exec || undefined);
+  }
+  /**
+   * Returns the next state given the interpreter's current state and the event.
+   *
+   * This is a pure method that does _not_ update the interpreter's state.
+   *
+   * @param event The event to determine the next state
+   */
+  public nextState(
     event: Event<TEvent> | SCXML.Event<TEvent>
   ): State<TContext, TEvent, TResolvedTypesMeta> {
-    return this.machine._transition(
-      this.state,
-      event,
-      this.machine.config.predictableActionArguments ? this._exec : undefined
-    );
-  }
-  /**
-   * Returns the next state given the interpreter's current state and the event.
-   *
-   * This is a pure method that does _not_ update the interpreter's state.
-   *
-   * @param event The event to determine the next state
-   */
-  public nextState(
-    event: Event<TEvent> | SCXML.Event<TEvent>
-<<<<<<< HEAD
-  ): State<TContext, TEvent, TResolvedTypesMeta> {
-    return this._nextState(event);
-=======
-  ): State<TContext, TEvent, TStateSchema, TTypestate, TResolvedTypesMeta> {
     return this._nextState(event, false);
->>>>>>> f2bf4924
   }
 
   private forward(event: SCXML.Event<TEvent>): void {
