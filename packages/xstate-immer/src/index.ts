--- conflicted
+++ resolved
@@ -10,37 +10,32 @@
 
 export type ImmerAssigner<
   TContext extends MachineContext,
+  TExpressionEvent extends EventObject,
   TEvent extends EventObject
 > = (
   context: Draft<TContext>,
-  event: TEvent,
-  meta: AssignMeta<TContext, TEvent>
+  event: TExpressionEvent,
+  meta: AssignMeta<TContext, TExpressionEvent, TEvent>
 ) => void;
 
 export interface ImmerAssignAction<
   TContext extends MachineContext,
+  TExpressionEvent extends EventObject,
   TEvent extends EventObject
 > extends BaseActionObject {
-  assignment: ImmerAssigner<TContext, TEvent>;
+  assignment: ImmerAssigner<TContext, TExpressionEvent, TEvent>;
 }
 
 function immerAssign<
-<<<<<<< HEAD
   TContext extends MachineContext,
-  TEvent extends EventObject = EventObject
->(recipe: ImmerAssigner<TContext, TEvent>) {
-  return xstateAssign<TContext, TEvent>((context, event, meta) => {
-=======
-  TContext,
   TExpressionEvent extends EventObject = EventObject,
   TEvent extends EventObject = TExpressionEvent
->(
-  recipe: ImmerAssigner<TContext, TExpressionEvent>
-): AssignAction<TContext, TExpressionEvent, TEvent> {
-  return xstateAssign((context, event, meta) => {
->>>>>>> 035b4140
-    return produce(context, (draft) => void recipe(draft, event, meta));
-  });
+>(recipe: ImmerAssigner<TContext, TExpressionEvent, TEvent>) {
+  return xstateAssign<TContext, TExpressionEvent, TEvent>(
+    (context, event, meta) => {
+      return produce(context, (draft) => void recipe(draft, event, meta));
+    }
+  );
 }
 
 export { immerAssign as assign };
@@ -58,11 +53,7 @@
   TEvent extends ImmerUpdateEvent
 > {
   update: (input: TEvent['input']) => TEvent;
-<<<<<<< HEAD
   action: DynamicAssignAction<TContext, TEvent>;
-=======
-  action: AssignAction<TContext, TEvent, any>;
->>>>>>> 035b4140
   type: TEvent['type'];
 }
 
@@ -71,7 +62,7 @@
   TEvent extends ImmerUpdateEvent
 >(
   type: TEvent['type'],
-  recipe: ImmerAssigner<TContext, TEvent>
+  recipe: ImmerAssigner<TContext, TEvent, TEvent>
 ): ImmerUpdater<TContext, TEvent> {
   const update = (input: TEvent['input']): TEvent => {
     return {
