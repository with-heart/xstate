--- conflicted
+++ resolved
@@ -49,13 +49,7 @@
     "use-sync-external-store": "^1.0.0"
   },
   "devDependencies": {
-<<<<<<< HEAD
-    "@testing-library/react": "^11.2.5",
-=======
-    "@rollup/plugin-commonjs": "^17.0.0",
-    "@rollup/plugin-node-resolve": "^11.0.1",
     "@testing-library/react": "^13.0.0",
->>>>>>> 7a698d4e
     "@types/jsdom": "^12.2.3",
     "@types/react": "^17.0.43",
     "@types/react-dom": "^17.0.14",
@@ -63,20 +57,8 @@
     "@xstate/fsm": "*",
     "jsdom": "^14.0.0",
     "jsdom-global": "^3.0.2",
-<<<<<<< HEAD
-    "react": "^16.12.0",
-    "react-dom": "^16.12.0",
-=======
-    "lerna-alias": "3.0.3-0",
     "react": "^18.0.0",
     "react-dom": "^18.0.0",
-    "rollup": "^2.69.0",
-    "rollup-plugin-replace": "^2.2.0",
-    "rollup-plugin-terser": "^5.1.2",
-    "rollup-plugin-typescript2": "^0.30.0",
-    "ts-jest": "^26.5.6",
-    "typescript": "^4.5.2",
->>>>>>> 7a698d4e
     "xstate": "*"
   },
   "preconstruct": {
