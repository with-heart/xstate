import { MachineImplementations } from '.';
import { assign } from './actions';
import { createMachine } from './Machine';
<<<<<<< HEAD
import { StateMachine } from './StateMachine';
import type {
  AssignAction,
  Assigner,
  PropertyAssigner,
  ExtractEvent,
  EventObject,
  MachineContext,
  MachineConfig
} from './types';
import { mapValues } from './utils';

type AnyFunction = (...args: any[]) => any;

type Cast<A1 extends any, A2 extends any> = A1 extends A2 ? A1 : A2;
type Compute<A extends any> = { [K in keyof A]: A[K] } & unknown;
type Prop<T, K> = K extends keyof T ? T[K] : never;

export interface Model<
  TContext extends MachineContext,
  TEvent extends EventObject,
  TModelCreators = void
> {
  initialContext: TContext;
  assign: <TEventType extends TEvent['type'] = TEvent['type']>(
    assigner:
      | Assigner<TContext, ExtractEvent<TEvent, TEventType>>
      | PropertyAssigner<TContext, ExtractEvent<TEvent, TEventType>>,
    eventType?: TEventType
  ) => AssignAction<TContext, ExtractEvent<TEvent, TEventType>>;
  events: Prop<TModelCreators, 'events'>;
  reset: () => AssignAction<TContext, any>;
  createMachine: (
    config: MachineConfig<TContext, TEvent>,
    implementations?: Partial<MachineImplementations<TContext, TEvent>>
  ) => StateMachine<TContext, TEvent, any>;
}

export type ModelContextFrom<
  TModel extends Model<any, any, any>
> = TModel extends never
  ? any
  : TModel extends Model<infer TContext, any, any>
  ? TContext
  : never;

export type ModelEventsFrom<
  TModel extends Model<any, any, any>
> = TModel extends never
  ? any
  : TModel extends Model<any, infer TEvent, any>
  ? TEvent
  : never;

type EventCreator<
  Self extends AnyFunction,
  Return = ReturnType<Self>
> = Return extends object
  ? Return extends {
      type: any;
    }
    ? "An event creator can't return an object with a type property"
    : Self
  : 'An event creator must return an object';

type EventCreators<Self> = {
  [K in keyof Self]: Self[K] extends AnyFunction
    ? EventCreator<Self[K]>
    : 'An event creator must be a function';
};

type ModelCreators<Self> = {
  events: EventCreators<Prop<Self, 'events'>>;
};

type FinalEventCreators<Self> = {
  [K in keyof Self]: Self[K] extends AnyFunction
    ? (
        ...args: Parameters<Self[K]>
      ) => Compute<ReturnType<Self[K]> & { type: K }>
    : never;
};

type FinalModelCreators<Self> = {
  events: FinalEventCreators<Prop<Self, 'events'>>;
};

type EventFromEventCreators<EventCreators> = {
  [K in keyof EventCreators]: EventCreators[K] extends AnyFunction
    ? ReturnType<EventCreators[K]>
    : never;
}[keyof EventCreators];
=======
import type { EventObject } from './types';
import { mapValues } from './utils';
import {
  Cast,
  EventFromEventCreators,
  FinalModelCreators,
  Model,
  ModelCreators,
  Prop
} from './model.types';
>>>>>>> 62ca19d4

export function createModel<
  TContext extends MachineContext,
  TEvent extends EventObject
>(initialContext: TContext): Model<TContext, TEvent, void>;
export function createModel<
  TContext extends MachineContext,
  TModelCreators extends ModelCreators<TModelCreators>,
  TFinalModelCreators = FinalModelCreators<TModelCreators>
>(
  initialContext: TContext,
  creators: TModelCreators
): Model<
  TContext,
  Cast<
    EventFromEventCreators<Prop<TFinalModelCreators, 'events'>>,
    EventObject
  >,
  TFinalModelCreators
>;
export function createModel(initialContext: object, creators?): unknown {
  const eventCreators = creators?.events;

  const model: Model<any, any, any> = {
    initialContext,
    assign,
    events: (eventCreators
      ? mapValues(eventCreators, (fn, eventType) => (...args: any[]) => ({
          ...fn(...args),
          type: eventType
        }))
      : undefined) as any,
    reset: () => assign(initialContext),
    createMachine: (config, implementations) => {
      return createMachine(
        'context' in config ? config : { ...config, context: initialContext },
        implementations
      );
    }
  };

  return model;
}<|MERGE_RESOLUTION|>--- conflicted
+++ resolved
@@ -1,101 +1,6 @@
-import { MachineImplementations } from '.';
 import { assign } from './actions';
 import { createMachine } from './Machine';
-<<<<<<< HEAD
-import { StateMachine } from './StateMachine';
-import type {
-  AssignAction,
-  Assigner,
-  PropertyAssigner,
-  ExtractEvent,
-  EventObject,
-  MachineContext,
-  MachineConfig
-} from './types';
-import { mapValues } from './utils';
-
-type AnyFunction = (...args: any[]) => any;
-
-type Cast<A1 extends any, A2 extends any> = A1 extends A2 ? A1 : A2;
-type Compute<A extends any> = { [K in keyof A]: A[K] } & unknown;
-type Prop<T, K> = K extends keyof T ? T[K] : never;
-
-export interface Model<
-  TContext extends MachineContext,
-  TEvent extends EventObject,
-  TModelCreators = void
-> {
-  initialContext: TContext;
-  assign: <TEventType extends TEvent['type'] = TEvent['type']>(
-    assigner:
-      | Assigner<TContext, ExtractEvent<TEvent, TEventType>>
-      | PropertyAssigner<TContext, ExtractEvent<TEvent, TEventType>>,
-    eventType?: TEventType
-  ) => AssignAction<TContext, ExtractEvent<TEvent, TEventType>>;
-  events: Prop<TModelCreators, 'events'>;
-  reset: () => AssignAction<TContext, any>;
-  createMachine: (
-    config: MachineConfig<TContext, TEvent>,
-    implementations?: Partial<MachineImplementations<TContext, TEvent>>
-  ) => StateMachine<TContext, TEvent, any>;
-}
-
-export type ModelContextFrom<
-  TModel extends Model<any, any, any>
-> = TModel extends never
-  ? any
-  : TModel extends Model<infer TContext, any, any>
-  ? TContext
-  : never;
-
-export type ModelEventsFrom<
-  TModel extends Model<any, any, any>
-> = TModel extends never
-  ? any
-  : TModel extends Model<any, infer TEvent, any>
-  ? TEvent
-  : never;
-
-type EventCreator<
-  Self extends AnyFunction,
-  Return = ReturnType<Self>
-> = Return extends object
-  ? Return extends {
-      type: any;
-    }
-    ? "An event creator can't return an object with a type property"
-    : Self
-  : 'An event creator must return an object';
-
-type EventCreators<Self> = {
-  [K in keyof Self]: Self[K] extends AnyFunction
-    ? EventCreator<Self[K]>
-    : 'An event creator must be a function';
-};
-
-type ModelCreators<Self> = {
-  events: EventCreators<Prop<Self, 'events'>>;
-};
-
-type FinalEventCreators<Self> = {
-  [K in keyof Self]: Self[K] extends AnyFunction
-    ? (
-        ...args: Parameters<Self[K]>
-      ) => Compute<ReturnType<Self[K]> & { type: K }>
-    : never;
-};
-
-type FinalModelCreators<Self> = {
-  events: FinalEventCreators<Prop<Self, 'events'>>;
-};
-
-type EventFromEventCreators<EventCreators> = {
-  [K in keyof EventCreators]: EventCreators[K] extends AnyFunction
-    ? ReturnType<EventCreators[K]>
-    : never;
-}[keyof EventCreators];
-=======
-import type { EventObject } from './types';
+import type { EventObject, MachineContext } from './types';
 import { mapValues } from './utils';
 import {
   Cast,
@@ -105,7 +10,6 @@
   ModelCreators,
   Prop
 } from './model.types';
->>>>>>> 62ca19d4
 
 export function createModel<
   TContext extends MachineContext,
