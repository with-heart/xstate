import {
  Machine,
  interpret,
  assign,
  sendParent,
  send,
  EventObject,
  StateValue,
  UpdateObject,
  createMachine
} from '../src';
import {
  actionTypes,
  done as _done,
  doneInvoke,
  escalate,
  raise
} from '../src/actions';
import {
  invokeMachine,
  invokeCallback,
  invokePromise,
  invokeObservable,
  invokeActivity
} from '../src/invoke';
import { interval } from 'rxjs';
import { map, take } from 'rxjs/operators';

const user = { name: 'David' };

const fetchMachine = Machine<{ userId: string | undefined }>({
  id: 'fetch',
  context: {
    userId: undefined
  },
  initial: 'pending',
  states: {
    pending: {
      entry: send({ type: 'RESOLVE', user }),
      on: {
        RESOLVE: {
          target: 'success',
          cond: (ctx) => ctx.userId !== undefined
        }
      }
    },
    success: {
      type: 'final',
      data: { user: (_, e) => e.user }
    },
    failure: {
      entry: sendParent('REJECT')
    }
  }
});

const fetcherMachine = Machine({
  id: 'fetcher',
  initial: 'idle',
  context: {
    selectedUserId: '42',
    user: undefined
  },
  states: {
    idle: {
      on: {
        GO_TO_WAITING: 'waiting',
        GO_TO_WAITING_MACHINE: 'waitingInvokeMachine'
      }
    },
    waiting: {
      invoke: {
        src: invokeMachine(fetchMachine),
        data: {
          userId: (ctx) => ctx.selectedUserId
        },
        onDone: {
          target: 'received',
          cond: (_, e) => {
            // Should receive { user: { name: 'David' } } as event data
            return e.data.user.name === 'David';
          }
        }
      }
    },
    waitingInvokeMachine: {
      invoke: {
        src: invokeMachine(fetchMachine.withContext({ userId: '55' })),
        onDone: 'received'
      }
    },
    received: {
      type: 'final'
    }
  }
});

const intervalMachine = Machine<{
  interval: number;
  count: number;
}>({
  id: 'interval',
  initial: 'counting',
  context: {
    interval: 10,
    count: 0
  },
  states: {
    counting: {
      invoke: {
        id: 'intervalService',
        src: invokeCallback((ctx) => (cb) => {
          const ivl = setInterval(() => {
            cb('INC');
          }, ctx.interval);

          return () => clearInterval(ivl);
        })
      },
      always: {
        target: 'finished',
        cond: (ctx) => ctx.count === 3
      },
      on: {
        INC: { actions: assign({ count: (ctx) => ctx.count + 1 }) },
        SKIP: 'wait'
      }
    },
    wait: {
      on: {
        // this should never be called if interval service is properly disposed
        INC: { actions: assign({ count: (ctx) => ctx.count + 1 }) }
      },
      after: {
        50: 'finished'
      }
    },
    finished: {
      type: 'final'
    }
  }
});

describe('invoke', () => {
  it('should start services (external machines)', (done) => {
    const childMachine = Machine({
      id: 'child',
      initial: 'init',
      states: {
        init: {
          entry: [sendParent('INC'), sendParent('INC')]
        }
      }
    });

    const someParentMachine = Machine<{ count: number }>(
      {
        id: 'parent',
        context: { count: 0 },
        initial: 'start',
        states: {
          start: {
            invoke: {
              src: 'child',
              id: 'someService',
              autoForward: true
            },
            always: {
              target: 'stop',
              cond: (ctx) => ctx.count === 2
            },
            on: {
              INC: {
                actions: assign({ count: (ctx) => ctx.count + 1 })
              }
            }
          },
          stop: {
            type: 'final'
          }
        }
      },
      {
        behaviors: {
          child: invokeMachine(childMachine)
        }
      }
    );

    let count: number;

    interpret(someParentMachine)
      .onTransition((state) => {
        count = state.context.count;
      })
      .onDone(() => {
        // 1. The 'parent' machine will enter 'start' state
        // 2. The 'child' service will be run with ID 'someService'
        // 3. The 'child' machine will enter 'init' state
        // 4. The 'entry' action will be executed, which sends 'INC' to 'parent' machine twice
        // 5. The context will be updated to increment count to 2

        expect(count).toEqual(2);
        done();
      })
      .start();
  });

  it('should forward events to services if autoForward: true', () => {
    const childMachine = Machine({
      id: 'child',
      initial: 'init',
      states: {
        init: {
          on: {
            FORWARD_DEC: {
              actions: [sendParent('DEC'), sendParent('DEC'), sendParent('DEC')]
            }
          }
        }
      }
    });

    const someParentMachine = Machine<{ count: number }>(
      {
        id: 'parent',
        context: { count: 0 },
        initial: 'start',
        states: {
          start: {
            invoke: {
              src: 'child',
              id: 'someService',
              autoForward: true
            },
            always: {
              target: 'stop',
              cond: (ctx) => ctx.count === -3
            },
            on: {
              DEC: { actions: assign({ count: (ctx) => ctx.count - 1 }) },
              FORWARD_DEC: undefined
            }
          },
          stop: {
            type: 'final'
          }
        }
      },
      {
        behaviors: {
          child: invokeMachine(childMachine)
        }
      }
    );

    let state: any;
    const service = interpret(someParentMachine)
      .onTransition((s) => {
        state = s;
      })
      .onDone(() => {
        // 1. The 'parent' machine will not do anything (inert transition)
        // 2. The 'FORWARD_DEC' event will be forwarded to the 'child' machine (autoForward: true)
        // 3. On the 'child' machine, the 'FORWARD_DEC' event sends the 'DEC' action to the 'parent' thrice
        // 4. The context of the 'parent' machine will be updated from 2 to -1

        expect(state.context).toEqual({ count: -3 });
      })
      .start();

    service.send('FORWARD_DEC');
  });

  it('should forward events to services if autoForward: true before processing them', (done) => {
    const actual: string[] = [];

    const childMachine = Machine<{ count: number }>({
      id: 'child',
      context: { count: 0 },
      initial: 'counting',
      states: {
        counting: {
          on: {
            INCREMENT: [
              {
                target: 'done',
                cond: (ctx) => {
                  actual.push('child got INCREMENT');
                  return ctx.count >= 2;
                }
              },
              {
                target: undefined
              }
            ].map((transition) => ({
              ...transition,
              actions: assign((ctx) => ({ count: ++ctx.count }))
            }))
          }
        },
        done: {
          type: 'final',
          data: (ctx) => ({ countedTo: ctx.count })
        }
      },
      on: {
        START: {
          actions: () => {
            throw new Error('Should not receive START action here.');
          }
        }
      }
    });

    const parentMachine = Machine<{ countedTo: number }>({
      id: 'parent',
      context: { countedTo: 0 },
      initial: 'idle',
      states: {
        idle: {
          on: {
            START: 'invokeChild'
          }
        },
        invokeChild: {
          invoke: {
            src: invokeMachine(childMachine),
            autoForward: true,
            onDone: {
              target: 'done',
              actions: assign((_ctx, event) => ({
                countedTo: event.data.countedTo
              }))
            }
          },
          on: {
            INCREMENT: {
              actions: () => {
                actual.push('parent got INCREMENT');
              }
            }
          }
        },
        done: {
          type: 'final'
        }
      }
    });

    let state: any;
    const service = interpret(parentMachine)
      .onTransition((s) => {
        state = s;
      })
      .onDone(() => {
        expect(state.context).toEqual({ countedTo: 3 });
        expect(actual).toEqual([
          'child got INCREMENT',
          'parent got INCREMENT',
          'child got INCREMENT',
          'parent got INCREMENT',
          'child got INCREMENT',
          'parent got INCREMENT'
        ]);
        done();
      })
      .start();

    service.send('START');
    service.send('INCREMENT');
    service.send('INCREMENT');
    service.send('INCREMENT');
  });

  it('should forward events to services if autoForward: true before processing them (when sending batches)', (done) => {
    const actual: string[] = [];

    const childMachine = Machine<{ count: number }>({
      id: 'child',
      context: { count: 0 },
      initial: 'counting',
      states: {
        counting: {
          on: {
            INCREMENT: [
              {
                target: 'done',
                cond: (ctx) => {
                  actual.push('child got INCREMENT');
                  return ctx.count >= 2;
                }
              },
              {
                target: undefined
              }
            ].map((transition) => ({
              ...transition,
              actions: assign((ctx) => ({ count: ++ctx.count }))
            }))
          }
        },
        done: {
          type: 'final',
          data: (ctx) => ({ countedTo: ctx.count })
        }
      },
      on: {
        START: {
          actions: () => {
            throw new Error('Should not receive START action here.');
          }
        }
      }
    });

    const parentMachine = Machine<{ countedTo: number }>({
      id: 'parent',
      context: { countedTo: 0 },
      initial: 'idle',
      states: {
        idle: {
          on: {
            START: 'invokeChild'
          }
        },
        invokeChild: {
          invoke: {
            src: invokeMachine(childMachine),
            autoForward: true,
            onDone: {
              target: 'done',
              actions: assign((_ctx, event) => ({
                countedTo: event.data.countedTo
              }))
            }
          },
          on: {
            INCREMENT: {
              actions: () => {
                actual.push('parent got INCREMENT');
              }
            }
          }
        },
        done: {
          type: 'final'
        }
      }
    });

    let state: any;
    const service = interpret(parentMachine)
      .onTransition((s) => {
        state = s;
      })
      .onDone(() => {
        expect(state.context).toEqual({ countedTo: 3 });
        expect(actual).toEqual([
          'child got INCREMENT',
          'parent got INCREMENT',
          'child got INCREMENT',
          'child got INCREMENT',
          'parent got INCREMENT',
          'parent got INCREMENT'
        ]);
        done();
      })
      .start();

    service.batch(['START']);
    service.batch(['INCREMENT']);
    service.batch(['INCREMENT', 'INCREMENT']);
  });

  it('should start services (explicit machine, invoke = config)', (done) => {
    interpret(fetcherMachine)
      .onDone(() => {
        done();
      })
      .start()
      .send('GO_TO_WAITING');
  });

  it('should start services (explicit machine, invoke = machine)', (done) => {
    interpret(fetcherMachine)
      .onDone((_) => {
        done();
      })
      .start()
      .send('GO_TO_WAITING_MACHINE');
  });

  it('should start services (machine as invoke config)', (done) => {
    const machineInvokeMachine = Machine<
      void,
      { type: 'SUCCESS'; data: number }
    >({
      id: 'machine-invoke',
      initial: 'pending',
      states: {
        pending: {
          invoke: invokeMachine(
            Machine({
              id: 'child',
              initial: 'sending',
              states: {
                sending: {
                  entry: sendParent({ type: 'SUCCESS', data: 42 })
                }
              }
            })
          ),
          on: {
            SUCCESS: {
              target: 'success',
              cond: (_, e) => {
                return e.data === 42;
              }
            }
          }
        },
        success: {
          type: 'final'
        }
      }
    });

    interpret(machineInvokeMachine)
      .onDone(() => done())
      .start();
  });

  it('should start deeply nested service (machine as invoke config)', (done) => {
    const machineInvokeMachine = Machine<
      void,
      { type: 'SUCCESS'; data: number }
    >({
      id: 'parent',
      initial: 'a',
      states: {
        a: {
          initial: 'b',
          states: {
            b: {
              invoke: invokeMachine(
                Machine({
                  id: 'child',
                  initial: 'sending',
                  states: {
                    sending: {
                      entry: sendParent({ type: 'SUCCESS', data: 42 })
                    }
                  }
                })
              )
            }
          }
        },
        success: {
          id: 'success',
          type: 'final'
        }
      },
      on: {
        SUCCESS: {
          target: 'success',
          cond: (_, e) => {
            return e.data === 42;
          }
        }
      }
    });

    interpret(machineInvokeMachine)
      .onDone(() => done())
      .start();
  });

  it('should use the service overwritten by withConfig', (done) => {
    const childMachine = Machine({
      id: 'child',
      initial: 'init',
      states: {
        init: {}
      }
    });

    const someParentMachine = Machine(
      {
        id: 'parent',
        context: { count: 0 },
        initial: 'start',
        states: {
          start: {
            invoke: {
              src: 'child',
              id: 'someService',
              autoForward: true
            },
            on: {
              STOP: 'stop'
            }
          },
          stop: {
            type: 'final'
          }
        }
      },
      {
        behaviors: {
          child: invokeMachine(childMachine)
        }
      }
    );

    interpret(
      someParentMachine.withConfig({
        behaviors: {
          child: invokeMachine(
            Machine({
              id: 'child',
              initial: 'init',
              states: {
                init: {
                  entry: [sendParent('STOP')]
                }
              }
            })
          )
        }
      })
    )
      .onDone(() => {
        done();
      })
      .start();
  });

  it('should not start services only once when using withContext', () => {
    let startCount = 0;

    const startMachine = Machine({
      id: 'start',
      initial: 'active',
      context: { foo: true },
      states: {
        active: {
          invoke: {
            src: invokeActivity(() => {
              startCount++;
            })
          }
        }
      }
    });

    const startService = interpret(startMachine.withContext({ foo: false }));

    startService.start();

    expect(startCount).toEqual(1);
  });

  describe('parent to child', () => {
    const subMachine = Machine({
      id: 'child',
      initial: 'one',
      states: {
        one: {
          on: { NEXT: 'two' }
        },
        two: {
          entry: sendParent('NEXT')
        }
      }
    });

    it('should communicate with the child machine (invoke on machine)', (done) => {
      const mainMachine = Machine({
        id: 'parent',
        initial: 'one',
        invoke: {
          id: 'foo-child',
          src: invokeMachine(subMachine)
        },
        states: {
          one: {
            entry: send('NEXT', { to: 'foo-child' }),
            on: { NEXT: 'two' }
          },
          two: {
            type: 'final'
          }
        }
      });

      interpret(mainMachine)
        .onDone(() => {
          done();
        })
        .start();
    });

    it('should communicate with the child machine (invoke on created machine)', (done) => {
      interface MainMachineCtx {
        machine: typeof subMachine;
      }

      const mainMachine = Machine<MainMachineCtx>({
        id: 'parent',
        initial: 'one',
        context: {
          machine: subMachine
        },
        invoke: {
          id: 'foo-child',
          src: invokeMachine((ctx) => ctx.machine)
        },
        states: {
          one: {
            entry: send('NEXT', { to: 'foo-child' }),
            on: { NEXT: 'two' }
          },
          two: {
            type: 'final'
          }
        }
      });

      interpret(mainMachine)
        .onDone(() => {
          done();
        })
        .start();
    });

    it('should communicate with the child machine (invoke on state)', (done) => {
      const mainMachine = Machine({
        id: 'parent',
        initial: 'one',
        states: {
          one: {
            invoke: {
              id: 'foo-child',
              src: invokeMachine(subMachine)
            },
            entry: send('NEXT', { to: 'foo-child' }),
            on: { NEXT: 'two' }
          },
          two: {
            type: 'final'
          }
        }
      });

      interpret(mainMachine)
        .onDone(() => {
          done();
        })
        .start();
    });

    it('should transition correctly if child invocation causes it to directly go to final state', (done) => {
      const doneSubMachine = Machine({
        id: 'child',
        initial: 'one',
        states: {
          one: {
            on: { NEXT: 'two' }
          },
          two: {
            type: 'final'
          }
        }
      });

      const mainMachine = Machine({
        id: 'parent',
        initial: 'one',
        states: {
          one: {
            invoke: {
              id: 'foo-child',
              src: invokeMachine(doneSubMachine),
              onDone: 'two'
            },
            entry: send('NEXT', { to: 'foo-child' })
          },
          two: {
            on: { NEXT: 'three' }
          },
          three: {
            type: 'final'
          }
        }
      });

      const expectedStateValue = 'two';
      let currentState;
      interpret(mainMachine)
        .onTransition((current) => (currentState = current))
        .start();
      setTimeout(() => {
        expect(currentState.value).toEqual(expectedStateValue);
        done();
      }, 30);
    });

    it('should work with invocations defined in orthogonal state nodes', (done) => {
      const pongMachine = Machine({
        id: 'pong',
        initial: 'active',
        states: {
          active: {
            type: 'final',
            data: { secret: 'pingpong' }
          }
        }
      });

      const pingMachine = Machine({
        id: 'ping',
        type: 'parallel',
        states: {
          one: {
            initial: 'active',
            states: {
              active: {
                invoke: {
                  id: 'pong',
                  src: invokeMachine(pongMachine),
                  onDone: {
                    target: 'success',
                    cond: (_, e) => e.data.secret === 'pingpong'
                  }
                }
              },
              success: {
                type: 'final'
              }
            }
          }
        }
      });

      interpret(pingMachine)
        .onDone(() => {
          done();
        })
        .start();
    });
  });

  type PromiseExecutor = (
    resolve: (value?: any) => void,
    reject: (reason?: any) => void
  ) => void;

  const promiseTypes = [
    {
      type: 'Promise',
      createPromise(executor: PromiseExecutor): Promise<any> {
        return new Promise(executor);
      }
    },
    {
      type: 'PromiseLike',
      createPromise(executor: PromiseExecutor): PromiseLike<any> {
        // Simulate a Promise/A+ thenable / polyfilled Promise.
        function createThenable(promise: Promise<any>): PromiseLike<any> {
          return {
            then(onfulfilled, onrejected) {
              return createThenable(promise.then(onfulfilled, onrejected));
            }
          };
        }
        return createThenable(new Promise(executor));
      }
    }
  ];

  promiseTypes.forEach(({ type, createPromise }) => {
    describe(`with promises (${type})`, () => {
      const invokePromiseMachine = Machine({
        id: 'invokePromise',
        initial: 'pending',
        context: {
          id: 42,
          succeed: true
        },
        states: {
          pending: {
            invoke: {
              src: invokePromise((ctx) =>
                createPromise((resolve) => {
                  if (ctx.succeed) {
                    resolve(ctx.id);
                  } else {
                    throw new Error(`failed on purpose for: ${ctx.id}`);
                  }
                })
              ),
              onDone: {
                target: 'success',
                cond: (ctx, e) => {
                  return e.data === ctx.id;
                }
              },
              onError: 'failure'
            }
          },
          success: {
            type: 'final'
          },
          failure: {
            type: 'final'
          }
        }
      });

      it('should be invoked with a promise factory and resolve through onDone', (done) => {
        const service = interpret(invokePromiseMachine)
          .onDone(() => {
            expect(service.state._event.origin).toBeDefined();
            done();
          })
          .start();
      });

      it('should be invoked with a promise factory and reject with ErrorExecution', (done) => {
        interpret(invokePromiseMachine.withContext({ id: 31, succeed: false }))
          .onDone(() => done())
          .start();
      });

      it('should be invoked with a promise factory and surface any unhandled errors', (done) => {
        const promiseMachine = Machine({
          id: 'invokePromise',
          initial: 'pending',
          states: {
            pending: {
              invoke: {
                src: invokePromise(() =>
                  createPromise(() => {
                    throw new Error('test');
                  })
                ),
                onDone: 'success'
              }
            },
            success: {
              type: 'final'
            }
          }
        });

        const service = interpret(promiseMachine).onError((err) => {
          expect(err.message).toEqual(expect.stringMatching(/test/));
          done();
        });
        service.start();
      });

<<<<<<< HEAD
      it.skip(
        'should be invoked with a promise factory and ' +
          'stop on unhandled onError target when on strict mode',
        (done) => {
          const doneSpy = jest.fn();
=======
      // tslint:disable-next-line:max-line-length
      it('should be invoked with a promise factory and stop on unhandled onError target when on strict mode', (done) => {
        const doneSpy = jest.fn();
>>>>>>> 326b28d2

          const promiseMachine = Machine({
            id: 'invokePromise',
            initial: 'pending',
            strict: true,
            states: {
              pending: {
                invoke: {
                  src: invokePromise(() =>
                    createPromise(() => {
                      throw new Error('test');
                    })
                  ),
                  onDone: 'success'
                }
              },
              success: {
                type: 'final'
              }
            }
          });

          interpret(promiseMachine)
            .onDone(doneSpy)
            .onStop(() => {
              expect(doneSpy).not.toHaveBeenCalled();
              done();
            })
            .start();
        }
      );

      it('should be invoked with a promise factory and resolve through onDone for compound state nodes', (done) => {
        const promiseMachine = Machine({
          id: 'promise',
          initial: 'parent',
          states: {
            parent: {
              initial: 'pending',
              states: {
                pending: {
                  invoke: {
                    src: invokePromise(() =>
                      createPromise((resolve) => resolve())
                    ),
                    onDone: 'success'
                  }
                },
                success: {
                  type: 'final'
                }
              },
              onDone: 'success'
            },
            success: {
              type: 'final'
            }
          }
        });

        interpret(promiseMachine)
          .onDone(() => done())
          .start();
      });

      it('should be invoked with a promise service and resolve through onDone for compound state nodes', (done) => {
        const promiseMachine = Machine(
          {
            id: 'promise',
            initial: 'parent',
            states: {
              parent: {
                initial: 'pending',
                states: {
                  pending: {
                    invoke: {
                      src: 'somePromise',
                      onDone: 'success'
                    }
                  },
                  success: {
                    type: 'final'
                  }
                },
                onDone: 'success'
              },
              success: {
                type: 'final'
              }
            }
          },
          {
            behaviors: {
              somePromise: invokePromise(() =>
                createPromise((resolve) => resolve())
              )
            }
          }
        );

        interpret(promiseMachine)
          .onDone(() => done())
          .start();
      });

      it('should assign the resolved data when invoked with a promise factory', (done) => {
        const promiseMachine = Machine<{ count: number }>({
          id: 'promise',
          context: { count: 0 },
          initial: 'pending',
          states: {
            pending: {
              invoke: {
                src: invokePromise(() =>
                  createPromise((resolve) => resolve({ count: 1 }))
                ),
                onDone: {
                  target: 'success',
                  actions: assign({ count: (_, e) => e.data.count })
                }
              }
            },
            success: {
              type: 'final'
            }
          }
        });

        let state: any;
        interpret(promiseMachine)
          .onTransition((s) => {
            state = s;
          })
          .onDone(() => {
            expect(state.context.count).toEqual(1);
            done();
          })
          .start();
      });

      it('should assign the resolved data when invoked with a promise service', (done) => {
        const promiseMachine = Machine<{ count: number }>(
          {
            id: 'promise',
            context: { count: 0 },
            initial: 'pending',
            states: {
              pending: {
                invoke: {
                  src: 'somePromise',
                  onDone: {
                    target: 'success',
                    actions: assign({ count: (_, e) => e.data.count })
                  }
                }
              },
              success: {
                type: 'final'
              }
            }
          },
          {
            behaviors: {
              somePromise: invokePromise(() =>
                createPromise((resolve) => resolve({ count: 1 }))
              )
            }
          }
        );

        let state: any;
        interpret(promiseMachine)
          .onTransition((s) => {
            state = s;
          })
          .onDone(() => {
            expect(state.context.count).toEqual(1);
            done();
          })
          .start();
      });

      it('should provide the resolved data when invoked with a promise factory', (done) => {
        let count = 0;

        const promiseMachine = Machine({
          id: 'promise',
          context: { count: 0 },
          initial: 'pending',
          states: {
            pending: {
              invoke: {
                src: invokePromise(() =>
                  createPromise((resolve) => resolve({ count: 1 }))
                ),
                onDone: {
                  target: 'success',
                  actions: (_, e) => {
                    count = e.data.count;
                  }
                }
              }
            },
            success: {
              type: 'final'
            }
          }
        });

        interpret(promiseMachine)
          .onDone(() => {
            expect(count).toEqual(1);
            done();
          })
          .start();
      });

      it('should provide the resolved data when invoked with a promise service', (done) => {
        let count = 0;

        const promiseMachine = Machine(
          {
            id: 'promise',
            initial: 'pending',
            states: {
              pending: {
                invoke: {
                  src: 'somePromise',
                  onDone: {
                    target: 'success',
                    actions: (_, e) => {
                      count = e.data.count;
                    }
                  }
                }
              },
              success: {
                type: 'final'
              }
            }
          },
          {
            behaviors: {
              somePromise: invokePromise(() =>
                createPromise((resolve) => resolve({ count: 1 }))
              )
            }
          }
        );

        interpret(promiseMachine)
          .onDone(() => {
            expect(count).toEqual(1);
            done();
          })
          .start();
      });

      it('should be able to specify a Promise as a service', (done) => {
        interface BeginEvent {
          type: 'BEGIN';
          payload: boolean;
        }
        const promiseMachine = Machine<{ foo: boolean }, BeginEvent>(
          {
            id: 'promise',
            initial: 'pending',
            context: {
              foo: true
            },
            states: {
              pending: {
                on: {
                  BEGIN: 'first'
                }
              },
              first: {
                invoke: {
                  src: 'somePromise',
                  onDone: 'last'
                }
              },
              last: {
                type: 'final'
              }
            }
          },
          {
            behaviors: {
              somePromise: invokePromise((ctx, e: BeginEvent) => {
                return createPromise((resolve, reject) => {
                  ctx.foo && e.payload ? resolve() : reject();
                });
              })
            }
          }
        );

        interpret(promiseMachine)
          .onDone(() => done())
          .start()
          .send({
            type: 'BEGIN',
            payload: true
          });
      });
    });
  });

  describe('with callbacks', () => {
    it('should be able to specify a callback as a service', (done) => {
      interface BeginEvent {
        type: 'BEGIN';
        payload: boolean;
      }
      interface CallbackEvent {
        type: 'CALLBACK';
        data: number;
      }
      const callbackMachine = Machine<
        {
          foo: boolean;
        },
        BeginEvent | CallbackEvent
      >(
        {
          id: 'callback',
          initial: 'pending',
          context: {
            foo: true
          },
          states: {
            pending: {
              on: {
                BEGIN: 'first'
              }
            },
            first: {
              invoke: {
                src: 'someCallback'
              },
              on: {
                CALLBACK: {
                  target: 'last',
                  cond: (_, e) => e.data === 42
                }
              }
            },
            last: {
              type: 'final'
            }
          }
        },
        {
          behaviors: {
            someCallback: invokeCallback(
              (ctx, e: BeginEvent) => (cb: (ev: CallbackEvent) => void) => {
                if (ctx.foo && e.payload) {
                  cb({
                    type: 'CALLBACK',
                    data: 40
                  });
                  cb({
                    type: 'CALLBACK',
                    data: 41
                  });
                  cb({
                    type: 'CALLBACK',
                    data: 42
                  });
                }
              }
            )
          }
        }
      );

      interpret(callbackMachine)
        .onDone(() => done())
        .start()
        .send({
          type: 'BEGIN',
          payload: true
        });
    });

    it('should transition correctly if callback function sends an event', () => {
      const callbackMachine = Machine(
        {
          id: 'callback',
          initial: 'pending',
          context: { foo: true },
          states: {
            pending: {
              on: { BEGIN: 'first' }
            },
            first: {
              invoke: {
                src: 'someCallback'
              },
              on: { CALLBACK: 'intermediate' }
            },
            intermediate: {
              on: { NEXT: 'last' }
            },
            last: {
              type: 'final'
            }
          }
        },
        {
          behaviors: {
            someCallback: invokeCallback(() => (cb) => {
              cb('CALLBACK');
            })
          }
        }
      );

      const expectedStateValues = ['pending', 'first', 'intermediate'];
      const stateValues: StateValue[] = [];
      interpret(callbackMachine)
        .onTransition((current) => stateValues.push(current.value))
        .start()
        .send('BEGIN');
      for (let i = 0; i < expectedStateValues.length; i++) {
        expect(stateValues[i]).toEqual(expectedStateValues[i]);
      }
    });

    it('should transition correctly if callback function invoked from start and sends an event', () => {
      const callbackMachine = Machine(
        {
          id: 'callback',
          initial: 'idle',
          context: { foo: true },
          states: {
            idle: {
              invoke: {
                src: 'someCallback'
              },
              on: { CALLBACK: 'intermediate' }
            },
            intermediate: {
              on: { NEXT: 'last' }
            },
            last: {
              type: 'final'
            }
          }
        },
        {
          behaviors: {
            someCallback: invokeCallback(() => (cb) => {
              cb('CALLBACK');
            })
          }
        }
      );

      const expectedStateValues = ['idle', 'intermediate'];
      const stateValues: StateValue[] = [];
      interpret(callbackMachine)
        .onTransition((current) => stateValues.push(current.value))
        .start()
        .send('BEGIN');
      for (let i = 0; i < expectedStateValues.length; i++) {
        expect(stateValues[i]).toEqual(expectedStateValues[i]);
      }
    });

    // tslint:disable-next-line:max-line-length
    it('should transition correctly if transient transition happens before current state invokes callback function and sends an event', () => {
      const callbackMachine = Machine(
        {
          id: 'callback',
          initial: 'pending',
          context: { foo: true },
          states: {
            pending: {
              on: { BEGIN: 'first' }
            },
            first: {
              always: 'second'
            },
            second: {
              invoke: {
                src: 'someCallback'
              },
              on: { CALLBACK: 'third' }
            },
            third: {
              on: { NEXT: 'last' }
            },
            last: {
              type: 'final'
            }
          }
        },
        {
          behaviors: {
            someCallback: invokeCallback(() => (cb) => {
              cb('CALLBACK');
            })
          }
        }
      );

      const expectedStateValues = ['pending', 'second', 'third'];
      const stateValues: StateValue[] = [];
      interpret(callbackMachine)
        .onTransition((current) => {
          stateValues.push(current.value);
        })
        .start()
        .send('BEGIN');

      for (let i = 0; i < expectedStateValues.length; i++) {
        expect(stateValues[i]).toEqual(expectedStateValues[i]);
      }
    });

    it('should treat a callback source as an event stream', (done) => {
      interpret(intervalMachine)
        .onDone(() => done())
        .start();
    });

    it('should dispose of the callback (if disposal function provided)', (done) => {
      let state: any;
      const service = interpret(intervalMachine)
        .onTransition((s) => {
          state = s;
        })
        .onDone(() => {
          // if intervalService isn't disposed after skipping, 'INC' event will
          // keep being sent
          expect(state.context.count).toEqual(0);
          done();
        })
        .start();

      // waits 50 milliseconds before going to final state.
      service.send('SKIP');
    });

    it('callback should be able to receive messages from parent', (done) => {
      const pingPongMachine = Machine({
        id: 'ping-pong',
        initial: 'active',
        states: {
          active: {
            invoke: {
              id: 'child',
              src: invokeCallback(() => (callback, onReceive) => {
                onReceive((e) => {
                  if (e.type === 'PING') {
                    callback('PONG');
                  }
                });
              })
            },
            entry: send('PING', { to: 'child' }),
            on: {
              PONG: 'done'
            }
          },
          done: {
            type: 'final'
          }
        }
      });

      interpret(pingPongMachine)
        .onDone(() => done())
        .start();
    });

    it('should call onError upon error (sync)', (done) => {
      const errorMachine = Machine({
        id: 'error',
        initial: 'safe',
        states: {
          safe: {
            invoke: {
              src: invokeActivity(() => {
                throw new Error('test');
              }),
              onError: {
                target: 'failed',
                cond: (_, e) => {
                  return e.data instanceof Error && e.data.message === 'test';
                }
              }
            }
          },
          failed: {
            type: 'final'
          }
        }
      });

      interpret(errorMachine)
        .onDone(() => done())
        .start();
    });

    it('should transition correctly upon error (sync)', () => {
      const errorMachine = Machine({
        id: 'error',
        initial: 'safe',
        states: {
          safe: {
            invoke: {
              src: invokeActivity(() => {
                throw new Error('test');
              }),
              onError: 'failed'
            }
          },
          failed: {
            on: { RETRY: 'safe' }
          }
        }
      });

      const expectedStateValue = 'failed';
      let currentState;
      interpret(errorMachine)
        .onTransition((current) => (currentState = current))
        .start();
      expect(currentState.value).toEqual(expectedStateValue);
    });

    it('should call onError upon error (async)', (done) => {
      const errorMachine = Machine({
        id: 'asyncError',
        initial: 'safe',
        states: {
          safe: {
            invoke: {
              src: invokeCallback(() => async () => {
                await true;
                throw new Error('test');
              }),
              onError: {
                target: 'failed',
                cond: (_, e) => {
                  return e.data instanceof Error && e.data.message === 'test';
                }
              }
            }
          },
          failed: {
            type: 'final'
          }
        }
      });

      interpret(errorMachine)
        .onDone(() => done())
        .start();
    });

    it('should call onDone when resolved (async)', (done) => {
      let state: any;

      const asyncWithDoneMachine = Machine<{ result?: any }>({
        id: 'async',
        initial: 'fetch',
        context: { result: undefined },
        states: {
          fetch: {
            invoke: {
              src: invokeCallback(() => async () => {
                await true;
                return 42;
              }),
              onDone: {
                target: 'success',
                actions: assign((_, { data: result }) => ({ result }))
              }
            }
          },
          success: {
            type: 'final'
          }
        }
      });

      interpret(asyncWithDoneMachine)
        .onTransition((s) => {
          state = s;
        })
        .onDone(() => {
          expect(state.context.result).toEqual(42);
          done();
        })
        .start();
    });

    it('should call onError only on the state which has invoked failed service', () => {
      let errorHandlersCalled = 0;

      const errorMachine = Machine({
        initial: 'start',
        states: {
          start: {
            on: {
              FETCH: 'fetch'
            }
          },
          fetch: {
            type: 'parallel',
            states: {
              first: {
                invoke: {
                  src: invokeActivity(() => {
                    throw new Error('test');
                  }),
                  onError: {
                    target: 'failed',
                    cond: () => {
                      errorHandlersCalled++;
                      return false;
                    }
                  }
                }
              },
              second: {
                invoke: {
                  src: invokeActivity(() => {
                    // empty
                  }),
                  onError: {
                    target: 'failed',
                    cond: () => {
                      errorHandlersCalled++;
                      return false;
                    }
                  }
                }
              },
              failed: {
                type: 'final'
              }
            }
          }
        }
      });

      interpret(errorMachine).start().send('FETCH');

      expect(errorHandlersCalled).toEqual(1);
    });

    it('should be able to be stringified', () => {
      const waitingState = fetcherMachine.transition(
        fetcherMachine.initialState,
        'GO_TO_WAITING'
      );

      expect(() => {
        JSON.stringify(waitingState);
      }).not.toThrow();

      expect(typeof waitingState.actions[0].src.type).toBe('string');
    });

    it('should throw error if unhandled (sync)', () => {
      const errorMachine = Machine({
        id: 'asyncError',
        initial: 'safe',
        states: {
          safe: {
            invoke: {
              src: invokeCallback(() => {
                throw new Error('test');
              })
            }
          },
          failed: {
            type: 'final'
          }
        }
      });

      const service = interpret(errorMachine);
      expect(() => service.start()).toThrow();
    });

    describe('sub invoke race condition', () => {
      const anotherChildMachine = Machine({
        id: 'child',
        initial: 'start',
        states: {
          start: {
            on: { STOP: 'end' }
          },
          end: {
            type: 'final'
          }
        }
      });

      const anotherParentMachine = Machine({
        id: 'parent',
        initial: 'begin',
        states: {
          begin: {
            invoke: {
              src: invokeMachine(anotherChildMachine),
              id: 'invoked.child',
              onDone: 'completed'
            },
            on: {
              STOPCHILD: {
                actions: send('STOP', { to: 'invoked.child' })
              }
            }
          },
          completed: {
            type: 'final'
          }
        }
      });

      it('ends on the completed state', (done) => {
        const events: EventObject[] = [];
        let state: any;
        const service = interpret(anotherParentMachine)
          .onTransition((s) => {
            state = s;
            events.push(s.event);
          })
          .onDone(() => {
            expect(events.map((e) => e.type)).toEqual([
              actionTypes.init,
              'STOPCHILD',
              doneInvoke('invoked.child').type
            ]);
            expect(state.value).toEqual('completed');
            done();
          })
          .start();

        service.send('STOPCHILD');
      });
    });
  });

  describe('with observables', () => {
    const infinite$ = interval(10);

    it('should work with an infinite observable', (done) => {
      interface Events {
        type: 'COUNT';
        value: number;
      }
      const obsMachine = Machine<{ count: number | undefined }, Events>({
        id: 'obs',
        initial: 'counting',
        context: { count: undefined },
        states: {
          counting: {
            invoke: {
              src: invokeObservable(() =>
                infinite$.pipe(
                  map((value) => {
                    return { type: 'COUNT', value };
                  })
                )
              )
            },
            always: {
              target: 'counted',
              cond: (ctx) => ctx.count === 5
            },
            on: {
              COUNT: { actions: assign({ count: (_, e) => e.value }) }
            }
          },
          counted: {
            type: 'final'
          }
        }
      });

      const service = interpret(obsMachine)
        .onDone(() => {
          expect(service.state._event.origin).toBeDefined();
          done();
        })
        .start();
    });

    it('should work with a finite observable', (done) => {
      interface Ctx {
        count: number | undefined;
      }
      interface Events {
        type: 'COUNT';
        value: number;
      }
      const obsMachine = Machine<Ctx, Events>({
        id: 'obs',
        initial: 'counting',
        context: {
          count: undefined
        },
        states: {
          counting: {
            invoke: {
              src: invokeObservable(() =>
                infinite$.pipe(
                  take(5),
                  map((value) => {
                    return {
                      type: 'COUNT',
                      value
                    };
                  })
                )
              ),
              onDone: {
                target: 'counted',
                cond: (ctx) => ctx.count === 4
              }
            },
            on: {
              COUNT: {
                actions: assign({
                  count: (_, e) => e.value
                })
              }
            }
          },
          counted: {
            type: 'final'
          }
        }
      });

      interpret(obsMachine)
        .onDone(() => {
          done();
        })
        .start();
    });

    it('should receive an emitted error', (done) => {
      interface Ctx {
        count: number | undefined;
      }
      interface Events {
        type: 'COUNT';
        value: number;
      }
      const obsMachine = Machine<Ctx, Events>({
        id: 'obs',
        initial: 'counting',
        context: { count: undefined },
        states: {
          counting: {
            invoke: {
              src: invokeObservable(() =>
                infinite$.pipe(
                  map((value) => {
                    if (value === 5) {
                      throw new Error('some error');
                    }

                    return { type: 'COUNT', value };
                  })
                )
              ),
              onError: {
                target: 'success',
                cond: (ctx, e) => {
                  expect(e.data.message).toEqual('some error');
                  return ctx.count === 4 && e.data.message === 'some error';
                }
              }
            },
            on: {
              COUNT: { actions: assign({ count: (_, e) => e.value }) }
            }
          },
          success: {
            type: 'final'
          }
        }
      });

      interpret(obsMachine)
        .onDone(() => {
          done();
        })
        .start();
    });
  });

  describe('with machines', () => {
    const pongMachine = Machine({
      id: 'pong',
      initial: 'active',
      states: {
        active: {
          on: {
            PING: {
              // Sends 'PONG' event to parent machine
              actions: sendParent('PONG')
            }
          }
        }
      }
    });

    // Parent machine
    const pingMachine = Machine({
      id: 'ping',
      initial: 'innerMachine',
      states: {
        innerMachine: {
          initial: 'active',
          states: {
            active: {
              invoke: {
                id: 'pong',
                src: invokeMachine(pongMachine)
              },
              // Sends 'PING' event to child machine with ID 'pong'
              entry: send('PING', { to: 'pong' }),
              on: {
                PONG: 'innerSuccess'
              }
            },
            innerSuccess: {
              type: 'final'
            }
          },
          onDone: 'success'
        },
        success: { type: 'final' }
      }
    });

    it('should create invocations from machines in nested states', (done) => {
      interpret(pingMachine)
        .onDone(() => done())
        .start();
    });

    it('should sync with child machine when sync: true option is provided', (done) => {
      const childMachine = Machine({
        initial: 'working',
        context: { count: 42 },
        states: {
          working: {}
        }
      });

      const machine = Machine<undefined, UpdateObject>({
        initial: 'pending',
        states: {
          pending: {
            invoke: {
              src: invokeMachine(childMachine, { sync: true })
            }
          },
          success: { type: 'final' }
        }
      });

      const service = interpret(machine).onTransition((state) => {
        if (state.event.type === actionTypes.update) {
          expect(state.event.state.context).toEqual({ count: 42 });
          done();
        }
      });

      service.start();
    });
  });

  describe('multiple simultaneous services', () => {
    const multiple = Machine<any>({
      id: 'machine',
      initial: 'one',

      context: {},

      on: {
        ONE: {
          actions: assign({
            one: 'one'
          })
        },

        TWO: {
          actions: assign({
            two: 'two'
          }),
          target: '.three'
        }
      },

      states: {
        one: {
          initial: 'two',
          states: {
            two: {
              invoke: [
                {
                  id: 'child',
                  src: invokeCallback(() => (cb) => cb('ONE'))
                },
                {
                  id: 'child2',
                  src: invokeCallback(() => (cb) => cb('TWO'))
                }
              ]
            }
          }
        },
        three: {
          type: 'final'
        }
      }
    });

    it('should start all services at once', (done) => {
      let state: any;
      const service = interpret(multiple)
        .onTransition((s) => {
          state = s;
        })
        .onDone(() => {
          expect(state.context).toEqual({ one: 'one', two: 'two' });
          done();
        });

      service.start();
    });

    const parallel = Machine<any>({
      id: 'machine',
      initial: 'one',

      context: {},

      on: {
        ONE: {
          actions: assign({
            one: 'one'
          })
        },

        TWO: {
          actions: assign({
            two: 'two'
          })
        }
      },

      after: {
        // allow both invoked services to get a chance to send their events
        // and don't depend on a potential race condition (with an immediate transition)
        10: '.three'
      },

      states: {
        one: {
          initial: 'two',
          states: {
            two: {
              type: 'parallel',
              states: {
                a: {
                  invoke: {
                    id: 'child',
                    src: invokeCallback(() => (cb) => cb('ONE'))
                  }
                },
                b: {
                  invoke: {
                    id: 'child2',
                    src: invokeCallback(() => (cb) => cb('TWO'))
                  }
                }
              }
            }
          }
        },
        three: {
          type: 'final'
        }
      }
    });

    it('should run services in parallel', (done) => {
      let state: any;
      const service = interpret(parallel)
        .onTransition((s) => {
          state = s;
        })
        .onDone(() => {
          expect(state.context).toEqual({ one: 'one', two: 'two' });
          done();
        });

      service.start();
    });

    it('should not invoke a service if it gets stopped immediately by transitioning away in microstep', (done) => {
      // Since an invocation will be canceled when the state machine leaves the
      // invoking state, it does not make sense to start an invocation in a state
      // that will be exited immediately
      let serviceCalled = false;
      const transientMachine = Machine({
        id: 'transient',
        initial: 'active',
        states: {
          active: {
            invoke: {
              id: 'doNotInvoke',
              src: invokeCallback(() => async () => {
                serviceCalled = true;
              })
            },
            always: 'inactive'
          },
          inactive: {
            after: { 10: 'complete' }
          },
          complete: {
            type: 'final'
          }
        }
      });

      const service = interpret(transientMachine);

      service
        .onDone(() => {
          expect(serviceCalled).toBe(false);
          done();
        })
        .start();
    });

    it('should invoke a service if other service gets stopped in subsequent microstep (#1180)', (done) => {
      const machine = createMachine({
        initial: 'running',
        states: {
          running: {
            type: 'parallel',
            states: {
              one: {
                initial: 'active',
                on: {
                  STOP_ONE: '.idle'
                },
                states: {
                  idle: {},
                  active: {
                    invoke: {
                      id: 'active',
<<<<<<< HEAD
                      src: invokeCallback(() => () => {})
=======
                      src: () => () => {
                        /* ... */
                      }
>>>>>>> 326b28d2
                    },
                    on: {
                      NEXT: {
                        actions: raise('STOP_ONE')
                      }
                    }
                  }
                }
              },
              two: {
                initial: 'idle',
                on: {
                  NEXT: '.active'
                },
                states: {
                  idle: {},
                  active: {
                    invoke: {
                      id: 'post',
                      src: invokePromise(() => Promise.resolve(42)),
                      onDone: '#done'
                    }
                  }
                }
              }
            }
          },
          done: {
            id: 'done',
            type: 'final'
          }
        }
      });

      const service = interpret(machine)
        .onDone(() => done())
        .start();

      service.send('NEXT');
    });
  });

  describe('error handling', () => {
    it('handles escalated errors', (done) => {
      const child = Machine({
        initial: 'die',

        states: {
          die: {
            entry: [escalate('oops')]
          }
        }
      });

      const parent = Machine({
        initial: 'one',

        states: {
          one: {
            invoke: {
              id: 'child',
              src: invokeMachine(child),
              onError: {
                target: 'two',
                cond: (_, event) => event.data === 'oops'
              }
            }
          },
          two: {
            type: 'final'
          }
        }
      });

      interpret(parent)
        .onDone(() => {
          done();
        })
        .start();
    });

    it('handles escalated errors as an expression', (done) => {
      interface ChildContext {
        id: number;
      }

      const child = Machine<ChildContext>({
        initial: 'die',
        context: { id: 42 },
        states: {
          die: {
            entry: escalate((ctx) => ctx.id)
          }
        }
      });

      const parent = Machine({
        initial: 'one',

        states: {
          one: {
            invoke: {
              id: 'child',
              src: invokeMachine(child),
              onError: {
                target: 'two',
                cond: (_, event) => {
                  expect(event.data).toEqual(42);
                  return true;
                }
              }
            }
          },
          two: {
            type: 'final'
          }
        }
      });

      interpret(parent)
        .onDone(() => {
          done();
        })
        .start();
    });
  });

  it('invoke `src` should accept invoke source definition', (done) => {
    const machine = createMachine(
      {
        initial: 'searching',
        states: {
          searching: {
            invoke: {
              src: {
                type: 'search',
                endpoint: 'example.com'
              },
              onDone: 'success'
            }
          },
          success: {
            type: 'final'
          }
        }
      },
      {
        behaviors: {
          search: invokePromise(async (_, __, meta) => {
            expect(meta.src.endpoint).toEqual('example.com');

            return await 42;
          })
        }
      }
    );

    interpret(machine)
      .onDone(() => done())
      .start();
  });
});

describe('services option', () => {
  it('should provide data params to a service creator', (done) => {
    const machine = createMachine(
      {
        initial: 'pending',
        context: {
          count: 42
        },
        states: {
          pending: {
            invoke: {
              src: 'stringService',
              data: {
                staticVal: 'hello',
                newCount: (ctx) => ctx.count * 2
              },
              onDone: 'success'
            }
          },
          success: {
            type: 'final'
          }
        }
      },
      {
        behaviors: {
          stringService: invokePromise((ctx, _, { data }) => {
            expect(ctx).toEqual({ count: 42 });

            expect(data).toEqual({ newCount: 84, staticVal: 'hello' });

            return new Promise<void>((res) => {
              res();
            });
          })
        }
      }
    );

    const service = interpret(machine).onDone(() => {
      done();
    });

    service.start();
  });
});<|MERGE_RESOLUTION|>--- conflicted
+++ resolved
@@ -962,48 +962,44 @@
         service.start();
       });
 
-<<<<<<< HEAD
-      it.skip(
-        'should be invoked with a promise factory and ' +
-          'stop on unhandled onError target when on strict mode',
-        (done) => {
-          const doneSpy = jest.fn();
-=======
       // tslint:disable-next-line:max-line-length
       it('should be invoked with a promise factory and stop on unhandled onError target when on strict mode', (done) => {
         const doneSpy = jest.fn();
->>>>>>> 326b28d2
-
-          const promiseMachine = Machine({
-            id: 'invokePromise',
-            initial: 'pending',
-            strict: true,
-            states: {
-              pending: {
-                invoke: {
-                  src: invokePromise(() =>
-                    createPromise(() => {
-                      throw new Error('test');
-                    })
-                  ),
-                  onDone: 'success'
-                }
-              },
-              success: {
-                type: 'final'
-              }
-            }
-          });
-
-          interpret(promiseMachine)
-            .onDone(doneSpy)
-            .onStop(() => {
-              expect(doneSpy).not.toHaveBeenCalled();
-              done();
-            })
-            .start();
-        }
-      );
+
+        const promiseMachine = Machine({
+          id: 'invokePromise',
+          initial: 'pending',
+          strict: true,
+          states: {
+            pending: {
+              invoke: {
+                src: invokePromise(() =>
+                  createPromise(() => {
+                    throw new Error('test');
+                  })
+                ),
+                onDone: 'success'
+              }
+            },
+            success: {
+              type: 'final'
+            }
+          }
+        });
+
+        interpret(promiseMachine)
+          .onDone(doneSpy)
+          .onError((err) => {
+            // TODO: determine if err should be the full SCXML error event
+            expect(err).toBeInstanceOf(Error);
+            expect(err.message).toBe('test');
+          })
+          .onStop(() => {
+            expect(doneSpy).not.toHaveBeenCalled();
+            done();
+          })
+          .start();
+      });
 
       it('should be invoked with a promise factory and resolve through onDone for compound state nodes', (done) => {
         const promiseMachine = Machine({
@@ -2241,13 +2237,9 @@
                   active: {
                     invoke: {
                       id: 'active',
-<<<<<<< HEAD
-                      src: invokeCallback(() => () => {})
-=======
-                      src: () => () => {
+                      src: invokeCallback(() => () => {
                         /* ... */
-                      }
->>>>>>> 326b28d2
+                      })
                     },
                     on: {
                       NEXT: {
