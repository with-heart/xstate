<<<<<<< HEAD
import {
  createMachine,
  State,
  interpret,
  StateMachine,
  SimulatedClock,
  getStateNodes
} from 'xstate';
import { toMachine } from 'xstate/src/scxml';
=======
import { Machine, interpret, AnyState, AnyStateMachine } from 'xstate';
>>>>>>> e58857fb
import { xml2js } from 'xml-js';
import { transitionToSCXML, toSCXML } from '../src';
import * as fs from 'fs';

interface SCIONTest {
  initialConfiguration: string[];
  events: Array<{
    after?: number;
    event: { name: string };
    nextConfiguration: string[];
  }>;
}

async function runTestToCompletion(
<<<<<<< HEAD
  machine: StateMachine,
=======
  machine: AnyStateMachine,
>>>>>>> e58857fb
  test: SCIONTest
): Promise<void> {
  let done = false;
<<<<<<< HEAD
  let nextState: State<any> = machine.initialState;
=======
  let nextState: AnyState = machine.getInitialState(
    resolvedStateValue,
    machine.initialState.context
  );
>>>>>>> e58857fb

  const service = interpret(machine, {
    clock: new SimulatedClock()
  })
    .onTransition((state) => {
      nextState = state;
    })
    .onDone(() => {
      done = true;
    })
    .start(nextState);

  test.events.forEach(({ event, nextConfiguration, after }) => {
    if (done) {
      return;
    }
    if (after) {
      (service.clock as SimulatedClock).increment(after);
    }
    service.send(event.name);

    const stateIds = getStateNodes(machine.root, nextState).map(
      (stateNode) => stateNode.id
    );

    expect(stateIds).toContain(nextConfiguration[0]);
  });
}

const testGroups = {
  actionSend: [
    'send1',
    'send2',
    'send3',
    'send4',
    'send4b',
    'send7',
    'send7b',
    'send8',
    'send8b',
    'send9'
  ]
  // assign: [
  // 'assign_obj_literal' // <script/> conversion not implemented
  // 'assign_invalid', // TODO: error handling for assign()
  // ],
  // 'assign-current-small-step': [
  // 'test0' // <script/> conversion not implemented
  // 'test1',
  // ]
};

describe('scxml', () => {
  const testGroupKeys = Object.keys(testGroups);
  // const testGroupKeys = ['scxml-prefix-event-name-matching'];

  testGroupKeys.forEach((testGroupName) => {
    testGroups[testGroupName].forEach((testName) => {
      const originalMachine = require(`./fixtures/${testGroupName}/${testName}`)
        .default;
      const scxmlDefinition = toSCXML(originalMachine);

      const scxmlTest = JSON.parse(
        fs.readFileSync(
          require.resolve(
            `@scion-scxml/test-framework/test/${testGroupName}/${testName}.json`
          ),
          {
            encoding: 'utf-8'
          }
        )
      ) as SCIONTest;

      it(`${testGroupName}/${testName} (sanity)`, async () => {
        await runTestToCompletion(originalMachine, scxmlTest);
      });

      it.skip(`${testGroupName}/${testName}`, async () => {
        const machine = toMachine(scxmlDefinition, {
          delimiter: '$'
        });

        await runTestToCompletion(machine as any, scxmlTest); // TODO: fix
      }, 2000);
    });
  });
});

// xdescribe('toSCXML', () => {
//   const testGroupKeys = Object.keys(testGroups);
//   // const testGroupKeys = ['scxml-prefix-event-name-matching'];

//   testGroupKeys.forEach(testGroupName => {
//     testGroups[testGroupName].forEach(testName => {
//       const scxmlSource = `@scion-scxml/test-framework/test/${testGroupName}/${testName}.scxml`;
//       const scxmlDefinition = fs.readFileSync(require.resolve(scxmlSource), {
//         encoding: 'utf-8'
//       });

//       const machine = require(`./fixtures/${testGroupName}/${testName}`)
//         .default;

//       it(`${testGroupName}/${testName}`, () => {
//         expect(xml2js(toSCXML(machine))).toEqual(
//           xml2js(scxmlDefinition, {
//             ignoreComment: true,
//             ignoreDeclaration: true
//           })
//         );
//       });
//     });
//   });
// });

const pedestrianStates = {
  initial: 'walk',
  states: {
    walk: {
      on: {
        PED_COUNTDOWN: {
          target: 'wait',
          internal: true
        },
        TIMER: undefined // forbidden event
      }
    },
    wait: {
      on: {
        PED_COUNTDOWN: 'stop',
        TIMER: undefined // forbidden event
      }
    },
    stop: {
      type: 'final' as const,
      data: {
        foo: 'bar'
      }
    }
  }
};

const lightMachine = createMachine({
  key: 'light',
  initial: 'green',
  states: {
    green: {
      entry: 'enterGreen',
      exit: 'exitGreen',
      on: {
        TIMER: 'yellow',
        POWER_OUTAGE: 'red'
      }
    },
    yellow: {
      on: {
        TIMER: 'red',
        POWER_OUTAGE: 'red'
      },
      after: {
        1000: 'red'
      },
      type: 'parallel',
      states: {
        one: {
          initial: 'inactive',
          states: {
            inactive: {},
            active: {}
          }
        },
        two: {
          initial: 'inactive',
          states: {
            inactive: {},
            active: {}
          }
        }
      }
    },
    red: {
      on: {
        TIMER: 'green',
        POWER_OUTAGE: {
          target: 'red',
          internal: true
        }
      },
      ...pedestrianStates
    }
  }
});

xdescribe('transition to SCXML', () => {
  it('converts a simple transition', () => {
    const transition = lightMachine.states.green.on.TIMER;

    const scxml = transitionToSCXML(transition[0]);

    expect(scxml).toEqual(
      xml2js(`<transition event="TIMER" target="light.yellow" />`).elements[0]
    );
  });

  it('converts a full transition', () => {
    const machine = createMachine({
      initial: 'test',
      states: {
        test: {
          id: 'test',
          on: {
            SOME_EVENT: {
              target: 'next',
              internal: true,
              guard: () => true,
              actions: ['foo', 'bar']
            }
          }
        },
        next: {
          id: 'next'
        }
      }
    });

    const scxml = transitionToSCXML(machine.states.test.on.SOME_EVENT[0]);

    expect(scxml).toEqual(
      xml2js(
        `<transition event="SOME_EVENT" target="next" type="internal" cond="${
          scxml.attributes!.cond
        }" />`
      ).elements[0]
    );
  });
});<|MERGE_RESOLUTION|>--- conflicted
+++ resolved
@@ -1,19 +1,15 @@
-<<<<<<< HEAD
+import * as fs from 'fs';
+import { xml2js } from 'xml-js';
 import {
+  AnyState,
+  AnyStateMachine,
   createMachine,
-  State,
+  getStateNodes,
   interpret,
-  StateMachine,
-  SimulatedClock,
-  getStateNodes
+  SimulatedClock
 } from 'xstate';
 import { toMachine } from 'xstate/src/scxml';
-=======
-import { Machine, interpret, AnyState, AnyStateMachine } from 'xstate';
->>>>>>> e58857fb
-import { xml2js } from 'xml-js';
-import { transitionToSCXML, toSCXML } from '../src';
-import * as fs from 'fs';
+import { toSCXML, transitionToSCXML } from '../src';
 
 interface SCIONTest {
   initialConfiguration: string[];
@@ -25,22 +21,11 @@
 }
 
 async function runTestToCompletion(
-<<<<<<< HEAD
-  machine: StateMachine,
-=======
   machine: AnyStateMachine,
->>>>>>> e58857fb
   test: SCIONTest
 ): Promise<void> {
   let done = false;
-<<<<<<< HEAD
-  let nextState: State<any> = machine.initialState;
-=======
-  let nextState: AnyState = machine.getInitialState(
-    resolvedStateValue,
-    machine.initialState.context
-  );
->>>>>>> e58857fb
+  let nextState: AnyState = machine.initialState;
 
   const service = interpret(machine, {
     clock: new SimulatedClock()
