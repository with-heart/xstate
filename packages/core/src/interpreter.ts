--- conflicted
+++ resolved
@@ -67,19 +67,7 @@
   clearTimeout(id: any): void;
 }
 
-<<<<<<< HEAD
-enum InterpreterStatus {
-=======
-interface SpawnOptions {
-  name?: string;
-  autoForward?: boolean;
-  sync?: boolean;
-}
-
-const DEFAULT_SPAWN_OPTIONS = { sync: false, autoForward: false };
-
 export enum InterpreterStatus {
->>>>>>> f79314d1
   NotStarted,
   Running,
   Stopped
@@ -128,12 +116,7 @@
   /**
    * Whether the service is started.
    */
-<<<<<<< HEAD
-  private _status: InterpreterStatus = InterpreterStatus.NotStarted;
-=======
-  public initialized = false;
   public status: InterpreterStatus = InterpreterStatus.NotStarted;
->>>>>>> f79314d1
 
   // Actor Ref
   public parent?: ActorRef<any>;
@@ -183,18 +166,8 @@
   }
 
   public get initialized() {
-    return this._status === InterpreterStatus.Running;
-  }
-<<<<<<< HEAD
-=======
-  public get state(): State<TContext, TEvent, TStateSchema, TTypestate> {
-    if (!IS_PRODUCTION) {
-      warn(
-        this.status !== InterpreterStatus.NotStarted,
-        `Attempted to read state from uninitialized service '${this.id}'. Make sure the service is started first.`
-      );
-    }
->>>>>>> f79314d1
+    return this.status === InterpreterStatus.Running;
+  }
 
   public get initialState(): State<TContext, TEvent, TStateSchema, TTypestate> {
     return (
@@ -404,25 +377,14 @@
     initialState?:
       | State<TContext, TEvent, TStateSchema, TTypestate>
       | StateValue
-<<<<<<< HEAD
   ): Interpreter<TContext, TEvent, TStateSchema, TTypestate> {
-    if (this._status === InterpreterStatus.Running) {
-=======
-  ): Interpreter<TContext, TStateSchema, TEvent, TTypestate> {
     if (this.status === InterpreterStatus.Running) {
->>>>>>> f79314d1
       // Do not restart the service if it is already started
       return this;
     }
 
-<<<<<<< HEAD
     registry.register(this.sessionId, this.ref);
-    this._status = InterpreterStatus.Running;
-=======
-    registry.register(this.sessionId, this as Actor);
-    this.initialized = true;
     this.status = InterpreterStatus.Running;
->>>>>>> f79314d1
 
     const resolvedState =
       initialState === undefined
@@ -470,12 +432,7 @@
     }
 
     this.scheduler.clear();
-<<<<<<< HEAD
-    this._status = InterpreterStatus.Stopped;
-=======
-    this.initialized = false;
     this.status = InterpreterStatus.Stopped;
->>>>>>> f79314d1
     registry.free(this.sessionId);
 
     return this;
