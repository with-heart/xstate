--- conflicted
+++ resolved
@@ -54,11 +54,7 @@
     "immer": "^10.0.2",
     "react": "^18.0.0",
     "react-dom": "^18.0.0",
-<<<<<<< HEAD
     "xstate": "workspace:^"
-=======
-    "xstate": "^5.17.4"
->>>>>>> 3e5424d7
   },
   "peerDependencies": {
     "react": "^18.2.0"
