{
  "name": "@xstate/react",
  "version": "4.1.2",
  "description": "XState tools for React",
  "keywords": [
    "state",
    "machine",
    "statechart",
    "scxml",
    "state",
    "graph",
    "react",
    "hook"
  ],
  "author": "David Khourshid <davidkpiano@gmail.com>",
  "homepage": "https://github.com/statelyai/xstate/tree/main/packages/xstate-react#readme",
  "license": "MIT",
  "main": "dist/xstate-react.cjs.js",
  "module": "dist/xstate-react.esm.js",
  "exports": {
    ".": {
      "types": {
        "import": "./dist/xstate-react.cjs.mjs",
        "default": "./dist/xstate-react.cjs.js"
      },
      "development": {
        "module": "./dist/xstate-react.development.esm.js",
        "import": "./dist/xstate-react.development.cjs.mjs",
        "default": "./dist/xstate-react.development.cjs.js"
      },
      "module": "./dist/xstate-react.esm.js",
      "import": "./dist/xstate-react.cjs.mjs",
      "default": "./dist/xstate-react.cjs.js"
    },
    "./package.json": "./package.json"
  },
  "imports": {
    "#is-development": {
      "development": "./src/true.ts",
      "default": "./src/false.ts"
    }
  },
  "types": "dist/xstate-react.cjs.d.ts",
  "sideEffects": false,
  "files": [
    "dist"
  ],
  "repository": {
    "type": "git",
    "url": "git+ssh://git@github.com/statelyai/xstate.git"
  },
  "scripts": {},
  "bugs": {
    "url": "https://github.com/statelyai/xstate/issues"
  },
  "peerDependencies": {
    "react": "^16.8.0 || ^17.0.0 || ^18.0.0",
<<<<<<< HEAD
    "xstate": "workspace:^"
=======
    "xstate": "^5.18.1"
>>>>>>> c1ac639b
  },
  "peerDependenciesMeta": {
    "xstate": {
      "optional": true
    }
  },
  "dependencies": {
    "use-isomorphic-layout-effect": "^1.1.2",
    "use-sync-external-store": "^1.2.0"
  },
  "devDependencies": {
    "@testing-library/react": "^16.0.0",
    "@types/react": "^18.3.3",
    "@types/react-dom": "^18.3.0",
    "@types/use-sync-external-store": "^0.0.3",
    "@xstate-repo/jest-utils": "workspace:^",
    "react": "^18.0.0",
    "react-dom": "^18.0.0",
<<<<<<< HEAD
    "rxjs": "^7.8.1",
    "xstate": "workspace:^"
=======
    "rxjs": "^7.8.0",
    "xstate": "5.18.1"
>>>>>>> c1ac639b
  }
}<|MERGE_RESOLUTION|>--- conflicted
+++ resolved
@@ -55,11 +55,7 @@
   },
   "peerDependencies": {
     "react": "^16.8.0 || ^17.0.0 || ^18.0.0",
-<<<<<<< HEAD
     "xstate": "workspace:^"
-=======
-    "xstate": "^5.18.1"
->>>>>>> c1ac639b
   },
   "peerDependenciesMeta": {
     "xstate": {
@@ -78,12 +74,7 @@
     "@xstate-repo/jest-utils": "workspace:^",
     "react": "^18.0.0",
     "react-dom": "^18.0.0",
-<<<<<<< HEAD
     "rxjs": "^7.8.1",
     "xstate": "workspace:^"
-=======
-    "rxjs": "^7.8.0",
-    "xstate": "5.18.1"
->>>>>>> c1ac639b
   }
 }