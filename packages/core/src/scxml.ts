--- conflicted
+++ resolved
@@ -1,29 +1,22 @@
-import { xml2js, Element as XMLElement } from 'xml-js';
+import { Element as XMLElement, xml2js } from 'xml-js';
+import { assign } from './actions/assign';
+import { cancel } from './actions/cancel';
+import { choose } from './actions/choose';
+import { log } from './actions/log';
+import { raise } from './actions/raise';
+import { send } from './actions/send';
+import { NULL_EVENT } from './constants';
+import { not, stateIn } from './guards';
+import { AnyStateMachine, BaseActionObject, createMachine } from './index';
+import { invokeMachine } from './invoke';
 import {
+  ChooseCondition,
+  DelayExpr,
   EventObject,
   SCXMLEventMeta,
-  SendExpr,
-  DelayExpr,
-  ChooseCondition
+  SendExpr
 } from './types';
-<<<<<<< HEAD
-import { BaseActionObject, createMachine } from './index';
-import { mapValues, isString, flatten } from './utils';
-import { raise } from './actions/raise';
-import { choose } from './actions/choose';
-import { assign } from './actions/assign';
-import { send } from './actions/send';
-import { cancel } from './actions/cancel';
-import { log } from './actions/log';
-import { invokeMachine } from './invoke';
-import { StateMachine } from './StateMachine';
-import { not, stateIn } from './guards';
-import { NULL_EVENT } from './constants';
-=======
-import { AnyStateMachine, Machine } from './index';
-import { mapValues, isString } from './utils';
-import * as actions from './actions';
->>>>>>> e58857fb
+import { flatten, isString, mapValues } from './utils';
 
 function getAttribute(
   element: XMLElement,
@@ -115,17 +108,7 @@
   meta: SCXMLEventMeta<TEvent>,
   body: string
 ) => {
-<<<<<<< HEAD
   const scope = ['const _sessionid = "NOT_IMPLEMENTED";']
-=======
-  const datamodel = context
-    ? Object.keys(context)
-        .map((key) => `const ${key} = context['${key}'];`)
-        .join('\n')
-    : '';
-
-  const scope = ['const _sessionid = "NOT_IMPLEMENTED";', datamodel]
->>>>>>> e58857fb
     .filter(Boolean)
     .join('\n');
 
@@ -502,11 +485,7 @@
 function scxmlToMachine(
   scxmlJson: XMLElement,
   options: ScxmlToMachineOptions
-<<<<<<< HEAD
-): StateMachine {
-=======
 ): AnyStateMachine {
->>>>>>> e58857fb
   const machineElement = scxmlJson.elements!.find(
     (element) => element.name === 'scxml'
   ) as XMLElement;
@@ -547,11 +526,7 @@
 export function toMachine(
   xml: string,
   options: ScxmlToMachineOptions
-<<<<<<< HEAD
-): StateMachine {
-=======
 ): AnyStateMachine {
->>>>>>> e58857fb
   const json = xml2js(xml) as XMLElement;
   return scxmlToMachine(json, options);
 }