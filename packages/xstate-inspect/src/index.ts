<<<<<<< HEAD
import {
  Interpreter,
  createMachine,
  assign,
  interpret,
  SCXML,
  EventObject
} from 'xstate';
import { XStateDevInterface } from 'xstate/src/dev';
import { toSCXMLEvent, toEventObject } from 'xstate/src/utils';
import safeStringify from 'fast-safe-stringify';

export type ServiceListener = (service: Interpreter<any>) => void;

type MaybeLazy<T> = T | (() => T);

export interface InspectorOptions {
  url: string;
  iframe: MaybeLazy<HTMLIFrameElement | null | false>;
  devTools: MaybeLazy<XStateDevInterface>;
}

const serviceMap = new Map<string, Interpreter<any>>();

export function createDevTools(): XStateDevInterface {
  const services = new Set<Interpreter<any>>();
  const serviceListeners = new Set<ServiceListener>();

  return {
    services,
    register: (service) => {
      services.add(service);
      serviceMap.set(service.sessionId, service);
      serviceListeners.forEach((listener) => listener(service));

      service.onStop(() => {
        services.delete(service);
        serviceMap.delete(service.sessionId);
      });
    },
    unregister: (service) => {
      services.delete(service);
      serviceMap.delete(service.sessionId);
    },
    onRegister: (listener) => {
      serviceListeners.add(listener);
      services.forEach((service) => listener(service));

      return {
        unsubscribe: () => {
          serviceListeners.delete(listener);
        }
      };
    }
  };
}

export const createInspectMachine = (
  devTools: XStateDevInterface = globalThis.__xstate__
) =>
  createMachine<{
    client?: any;
  }>({
    initial: 'pendingConnection',
    context: {
      client: undefined
    },
    states: {
      pendingConnection: {},
      connected: {
        on: {
          'service.state': {
            actions: (ctx, e) => ctx.client!.send(e)
          },
          'service.event': {
            actions: (ctx, e) => ctx.client!.send(e)
          },
          'service.register': {
            actions: (ctx, e) => ctx.client!.send(e)
          },
          'service.stop': {
            actions: (ctx, e) => ctx.client!.send(e)
          },
          'xstate.event': {
            actions: (_, e) => {
              const { event } = e;
              const scxmlEventObject = JSON.parse(event) as SCXML.Event<any>;
              const service =
                typeof scxmlEventObject.origin! === 'string'
                  ? serviceMap.get((scxmlEventObject.origin as any) as string) // v4
                  : scxmlEventObject.origin!;

              service?.send(scxmlEventObject);
            }
          },
          unload: {
            actions: (ctx) => {
              ctx.client!.send({ type: 'xstate.disconnect' });
            }
          },
          disconnect: 'disconnected'
        }
      },
      disconnected: {
        type: 'final'
      }
    },
    on: {
      'xstate.inspecting': {
        target: '.connected',
        actions: [
          assign({ client: (_, e) => e.client }),
          (ctx) => {
            devTools.services.forEach((service) => {
              ctx.client.send({
                type: 'service.register',
                machine: stringify(service.machine),
                state: stringify(service.state || service.initialState),
                sessionId: service.sessionId
              });
            });
          }
        ]
      }
    }
  });

const defaultInspectorOptions: InspectorOptions = {
  url: 'https://statecharts.io/inspect',
  iframe: () =>
    document.querySelector<HTMLIFrameElement>('iframe[data-xstate]'),
  devTools: () => {
    const devTools = createDevTools();
    globalThis.__xstate__ = devTools;
    return devTools;
  }
};

function getLazy<T>(value: MaybeLazy<T>): T {
  return typeof value === 'function' ? (value as () => T)() : value;
}

function stringify(value: any): string {
  try {
    return JSON.stringify(value);
  } catch (e) {
    return safeStringify(value);
  }
}

export function inspect(
  options?: Partial<InspectorOptions>
): {
  send: (event: EventObject) => void;
  /**
   * Disconnects the inspector.
   */
  disconnect: () => void;
} {
  const { iframe, url, devTools } = { ...defaultInspectorOptions, ...options };
  const resolvedDevTools = getLazy(devTools);
  const resolvedIframe = getLazy(iframe);

  const inspectMachine = createInspectMachine(resolvedDevTools);

  let targetWindow: Window | null | undefined;

  const inspectService = interpret(inspectMachine).start();

  if (resolvedIframe === null) {
    console.warn(
      'No suitable <iframe> found to embed the inspector. Please pass an <iframe> element to `inspect(iframe)` or create an <iframe data-xstate></iframe> element.'
    );

    inspectService.send('disconnect');

    return { send: () => void 0, disconnect: () => void 0 };
  }

  let client: any;

  const messageHandler = (event) => {
    if (
      typeof event.data === 'object' &&
      event.data !== null &&
      'type' in event.data
    ) {
      if (resolvedIframe && !targetWindow) {
        targetWindow = resolvedIframe.contentWindow;
      }

      if (!client) {
        client = {
          send: (e: any) => {
            targetWindow!.postMessage(e, url);
          }
        };
      }

      inspectService.send({
        ...event.data,
        client
      });
    }
  };

  window.addEventListener('message', messageHandler);

  window.addEventListener('unload', () => {
    inspectService.send({ type: 'unload' });
  });

  if (resolvedIframe === false) {
    targetWindow = window.open(url, 'xstateinspector');
  }

  resolvedDevTools.onRegister((service) => {
    inspectService.send({
      type: 'service.register',
      machine: stringify(service.machine),
      state: stringify(service.state || service.initialState),
      sessionId: service.sessionId,
      id: service.id,
      parent: (service.parent as Interpreter<any>)?.sessionId
    });

    inspectService.send({
      type: 'service.event',
      event: stringify((service.state || service.initialState)._event),
      sessionId: service.sessionId
    });

    // monkey-patch service.send so that we know when an event was sent
    // to a service *before* it is processed, since other events might occur
    // while the sent one is being processed, which throws the order off
    const originalSend = service.send.bind(service);

    service.send = function inspectSend(event: EventObject, payload?: any) {
      inspectService.send({
        type: 'service.event',
        event: stringify(
          toSCXMLEvent(toEventObject(event as EventObject, payload))
        ),
        sessionId: service.sessionId
      });

      return originalSend(event, payload);
    };

    service.subscribe((state) => {
      inspectService.send({
        type: 'service.state',
        state: stringify(state),
        sessionId: service.sessionId
      });
    });

    service.onStop(() => {
      inspectService.send({
        type: 'service.stop',
        sessionId: service.sessionId
      });
    });
  });

  if (resolvedIframe) {
    resolvedIframe.addEventListener('load', () => {
      targetWindow = resolvedIframe.contentWindow!;
    });

    resolvedIframe.setAttribute('src', url);
  }

  return {
    send: (event) => {
      inspectService.send(event);
    },
    disconnect: () => {
      inspectService.send('disconnect');
      window.removeEventListener('message', messageHandler);
    }
  };
}
=======
export {
  inspect,
  createWindowReceiver,
  createWebSocketReceiver,
  createDevTools
} from './browser';
export * from './types';
>>>>>>> 6002e892
<|MERGE_RESOLUTION|>--- conflicted
+++ resolved
@@ -1,293 +1,7 @@
-<<<<<<< HEAD
-import {
-  Interpreter,
-  createMachine,
-  assign,
-  interpret,
-  SCXML,
-  EventObject
-} from 'xstate';
-import { XStateDevInterface } from 'xstate/src/dev';
-import { toSCXMLEvent, toEventObject } from 'xstate/src/utils';
-import safeStringify from 'fast-safe-stringify';
-
-export type ServiceListener = (service: Interpreter<any>) => void;
-
-type MaybeLazy<T> = T | (() => T);
-
-export interface InspectorOptions {
-  url: string;
-  iframe: MaybeLazy<HTMLIFrameElement | null | false>;
-  devTools: MaybeLazy<XStateDevInterface>;
-}
-
-const serviceMap = new Map<string, Interpreter<any>>();
-
-export function createDevTools(): XStateDevInterface {
-  const services = new Set<Interpreter<any>>();
-  const serviceListeners = new Set<ServiceListener>();
-
-  return {
-    services,
-    register: (service) => {
-      services.add(service);
-      serviceMap.set(service.sessionId, service);
-      serviceListeners.forEach((listener) => listener(service));
-
-      service.onStop(() => {
-        services.delete(service);
-        serviceMap.delete(service.sessionId);
-      });
-    },
-    unregister: (service) => {
-      services.delete(service);
-      serviceMap.delete(service.sessionId);
-    },
-    onRegister: (listener) => {
-      serviceListeners.add(listener);
-      services.forEach((service) => listener(service));
-
-      return {
-        unsubscribe: () => {
-          serviceListeners.delete(listener);
-        }
-      };
-    }
-  };
-}
-
-export const createInspectMachine = (
-  devTools: XStateDevInterface = globalThis.__xstate__
-) =>
-  createMachine<{
-    client?: any;
-  }>({
-    initial: 'pendingConnection',
-    context: {
-      client: undefined
-    },
-    states: {
-      pendingConnection: {},
-      connected: {
-        on: {
-          'service.state': {
-            actions: (ctx, e) => ctx.client!.send(e)
-          },
-          'service.event': {
-            actions: (ctx, e) => ctx.client!.send(e)
-          },
-          'service.register': {
-            actions: (ctx, e) => ctx.client!.send(e)
-          },
-          'service.stop': {
-            actions: (ctx, e) => ctx.client!.send(e)
-          },
-          'xstate.event': {
-            actions: (_, e) => {
-              const { event } = e;
-              const scxmlEventObject = JSON.parse(event) as SCXML.Event<any>;
-              const service =
-                typeof scxmlEventObject.origin! === 'string'
-                  ? serviceMap.get((scxmlEventObject.origin as any) as string) // v4
-                  : scxmlEventObject.origin!;
-
-              service?.send(scxmlEventObject);
-            }
-          },
-          unload: {
-            actions: (ctx) => {
-              ctx.client!.send({ type: 'xstate.disconnect' });
-            }
-          },
-          disconnect: 'disconnected'
-        }
-      },
-      disconnected: {
-        type: 'final'
-      }
-    },
-    on: {
-      'xstate.inspecting': {
-        target: '.connected',
-        actions: [
-          assign({ client: (_, e) => e.client }),
-          (ctx) => {
-            devTools.services.forEach((service) => {
-              ctx.client.send({
-                type: 'service.register',
-                machine: stringify(service.machine),
-                state: stringify(service.state || service.initialState),
-                sessionId: service.sessionId
-              });
-            });
-          }
-        ]
-      }
-    }
-  });
-
-const defaultInspectorOptions: InspectorOptions = {
-  url: 'https://statecharts.io/inspect',
-  iframe: () =>
-    document.querySelector<HTMLIFrameElement>('iframe[data-xstate]'),
-  devTools: () => {
-    const devTools = createDevTools();
-    globalThis.__xstate__ = devTools;
-    return devTools;
-  }
-};
-
-function getLazy<T>(value: MaybeLazy<T>): T {
-  return typeof value === 'function' ? (value as () => T)() : value;
-}
-
-function stringify(value: any): string {
-  try {
-    return JSON.stringify(value);
-  } catch (e) {
-    return safeStringify(value);
-  }
-}
-
-export function inspect(
-  options?: Partial<InspectorOptions>
-): {
-  send: (event: EventObject) => void;
-  /**
-   * Disconnects the inspector.
-   */
-  disconnect: () => void;
-} {
-  const { iframe, url, devTools } = { ...defaultInspectorOptions, ...options };
-  const resolvedDevTools = getLazy(devTools);
-  const resolvedIframe = getLazy(iframe);
-
-  const inspectMachine = createInspectMachine(resolvedDevTools);
-
-  let targetWindow: Window | null | undefined;
-
-  const inspectService = interpret(inspectMachine).start();
-
-  if (resolvedIframe === null) {
-    console.warn(
-      'No suitable <iframe> found to embed the inspector. Please pass an <iframe> element to `inspect(iframe)` or create an <iframe data-xstate></iframe> element.'
-    );
-
-    inspectService.send('disconnect');
-
-    return { send: () => void 0, disconnect: () => void 0 };
-  }
-
-  let client: any;
-
-  const messageHandler = (event) => {
-    if (
-      typeof event.data === 'object' &&
-      event.data !== null &&
-      'type' in event.data
-    ) {
-      if (resolvedIframe && !targetWindow) {
-        targetWindow = resolvedIframe.contentWindow;
-      }
-
-      if (!client) {
-        client = {
-          send: (e: any) => {
-            targetWindow!.postMessage(e, url);
-          }
-        };
-      }
-
-      inspectService.send({
-        ...event.data,
-        client
-      });
-    }
-  };
-
-  window.addEventListener('message', messageHandler);
-
-  window.addEventListener('unload', () => {
-    inspectService.send({ type: 'unload' });
-  });
-
-  if (resolvedIframe === false) {
-    targetWindow = window.open(url, 'xstateinspector');
-  }
-
-  resolvedDevTools.onRegister((service) => {
-    inspectService.send({
-      type: 'service.register',
-      machine: stringify(service.machine),
-      state: stringify(service.state || service.initialState),
-      sessionId: service.sessionId,
-      id: service.id,
-      parent: (service.parent as Interpreter<any>)?.sessionId
-    });
-
-    inspectService.send({
-      type: 'service.event',
-      event: stringify((service.state || service.initialState)._event),
-      sessionId: service.sessionId
-    });
-
-    // monkey-patch service.send so that we know when an event was sent
-    // to a service *before* it is processed, since other events might occur
-    // while the sent one is being processed, which throws the order off
-    const originalSend = service.send.bind(service);
-
-    service.send = function inspectSend(event: EventObject, payload?: any) {
-      inspectService.send({
-        type: 'service.event',
-        event: stringify(
-          toSCXMLEvent(toEventObject(event as EventObject, payload))
-        ),
-        sessionId: service.sessionId
-      });
-
-      return originalSend(event, payload);
-    };
-
-    service.subscribe((state) => {
-      inspectService.send({
-        type: 'service.state',
-        state: stringify(state),
-        sessionId: service.sessionId
-      });
-    });
-
-    service.onStop(() => {
-      inspectService.send({
-        type: 'service.stop',
-        sessionId: service.sessionId
-      });
-    });
-  });
-
-  if (resolvedIframe) {
-    resolvedIframe.addEventListener('load', () => {
-      targetWindow = resolvedIframe.contentWindow!;
-    });
-
-    resolvedIframe.setAttribute('src', url);
-  }
-
-  return {
-    send: (event) => {
-      inspectService.send(event);
-    },
-    disconnect: () => {
-      inspectService.send('disconnect');
-      window.removeEventListener('message', messageHandler);
-    }
-  };
-}
-=======
 export {
   inspect,
   createWindowReceiver,
   createWebSocketReceiver,
   createDevTools
 } from './browser';
-export * from './types';
->>>>>>> 6002e892
+export * from './types';