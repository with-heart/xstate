--- conflicted
+++ resolved
@@ -113,7 +113,6 @@
 /**
  * Extracts action objects that have no extra properties.
  */
-<<<<<<< HEAD
 type SimpleActionsFrom<T extends BaseActionObject> = BaseActionObject extends T
   ? T // If actions are unspecified, all action types are allowed (unsafe)
   : ExtractWithSimpleSupport<T>;
@@ -132,33 +131,14 @@
     meta: any
   ) => TResolvedActionObject;
 }
-=======
-type SimpleActionsOf<T extends BaseActionObject> = ActionObject<
-  any,
-  any
-> extends T
-  ? T // If actions are unspecified, all action types are allowed (unsafe)
-  : ExtractWithSimpleSupport<T>;
-
-/**
- * Events that do not require payload
- */
-export type SimpleEventsOf<
-  TEvent extends EventObject
-> = ExtractWithSimpleSupport<TEvent>;
->>>>>>> 9bf5b15c
 
 export type BaseAction<
   TContext extends MachineContext,
   TEvent extends EventObject,
   TAction extends BaseActionObject
 > =
-<<<<<<< HEAD
   | DAction<TContext, TEvent>
   | SimpleActionsFrom<TAction>['type']
-=======
-  | SimpleActionsOf<TAction>['type']
->>>>>>> 9bf5b15c
   | TAction
   | ActionFunction<TContext, TEvent>;
 
@@ -1297,7 +1277,7 @@
   children: Record<string, ActorRef<any>>;
   done?: boolean;
   tags?: Set<string>;
-  machine?: StateMachine<TContext, any, TEvent, any>;
+  machine?: MachineNode<TContext, TEvent, any>;
 }
 
 export interface InterpreterOptions {
@@ -1555,6 +1535,13 @@
     : never
   : never;
 
+/**
+ * Events that do not require payload
+ */
+export type SimpleEventsOf<
+  TEvent extends EventObject
+> = ExtractWithSimpleSupport<TEvent>;
+
 export type ContextFrom<T> = ReturnTypeOrValue<T> extends infer R
   ? R extends MachineNode<infer TContext, infer __, infer ___>
     ? TContext
