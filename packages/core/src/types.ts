--- conflicted
+++ resolved
@@ -37,22 +37,9 @@
   params?: Record<string, any>;
 }
 
-<<<<<<< HEAD
 export interface BuiltInActionObject {
   type: `xstate.${string}`;
   params: Record<string, any>;
-=======
-/**
- * The full definition of an action, with a string `type` and an
- * `exec` implementation function.
- */
-export interface ActionObject<TContext, TEvent extends EventObject>
-  extends BaseActionObject {
-  /**
-   * The implementation for executing the action.
-   */
-  exec?: ActionFunction<TContext, TEvent> | undefined;
->>>>>>> 4c898286
 }
 
 export interface BaseDynamicActionObject<
@@ -635,7 +622,10 @@
    *
    * This is equivalent to defining a `[done(id)]` transition on this state node's `on` property.
    */
-  onDone?: string | SingleOrArray<TransitionConfig<TContext, DoneEventObject>> | undefined;
+  onDone?:
+    | string
+    | SingleOrArray<TransitionConfig<TContext, DoneEventObject>>
+    | undefined;
   /**
    * The mapping (or array) of delays (in milliseconds) to their potential transition(s).
    * The delayed transitions are taken after the specified delay in an interpreter.
