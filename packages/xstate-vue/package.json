{
  "name": "@xstate/vue",
  "version": "3.1.2",
  "description": "XState tools for Vue",
  "keywords": [
    "state",
    "machine",
    "statechart",
    "scxml",
    "state",
    "graph",
    "vue",
    "composable"
  ],
  "author": "David Khourshid <davidkpiano@gmail.com>",
  "homepage": "https://github.com/statelyai/xstate/tree/main/packages/xstate-vue#readme",
  "license": "MIT",
  "main": "dist/xstate-vue.cjs.js",
  "module": "dist/xstate-vue.esm.js",
  "exports": {
    ".": {
      "types": {
        "import": "./dist/xstate-vue.cjs.mjs",
        "default": "./dist/xstate-vue.cjs.js"
      },
      "development": {
        "module": "./dist/xstate-vue.development.esm.js",
        "import": "./dist/xstate-vue.development.cjs.mjs",
        "default": "./dist/xstate-vue.development.cjs.js"
      },
      "module": "./dist/xstate-vue.esm.js",
      "import": "./dist/xstate-vue.cjs.mjs",
      "default": "./dist/xstate-vue.cjs.js"
    },
    "./package.json": "./package.json"
  },
  "imports": {
    "#is-development": {
      "development": "./src/true.ts",
      "default": "./src/false.ts"
    }
  },
  "sideEffects": false,
  "files": [
    "dist"
  ],
  "repository": {
    "type": "git",
    "url": "git+ssh://git@github.com/statelyai/xstate.git"
  },
  "scripts": {},
  "bugs": {
    "url": "https://github.com/statelyai/xstate/issues"
  },
  "peerDependencies": {
    "vue": "^3.0.0",
    "xstate": "^5.17.0"
  },
  "peerDependenciesMeta": {
    "xstate": {
      "optional": true
    }
  },
  "devDependencies": {
    "@testing-library/vue": "^6.6.1",
    "@vue/compiler-sfc": "^3.0.11",
    "vue": "^3.0.11",
<<<<<<< HEAD
    "xstate": "workspace:^"
=======
    "xstate": "5.17.0"
>>>>>>> eac555ec
  }
}<|MERGE_RESOLUTION|>--- conflicted
+++ resolved
@@ -65,10 +65,6 @@
     "@testing-library/vue": "^6.6.1",
     "@vue/compiler-sfc": "^3.0.11",
     "vue": "^3.0.11",
-<<<<<<< HEAD
     "xstate": "workspace:^"
-=======
-    "xstate": "5.17.0"
->>>>>>> eac555ec
   }
 }