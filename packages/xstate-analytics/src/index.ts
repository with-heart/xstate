--- conflicted
+++ resolved
@@ -57,13 +57,9 @@
     transitions: {}
   };
 
-<<<<<<< HEAD
-  let currentState: State<any, any> | undefined;
+  let currentState: AnyState | undefined;
 
-  return (state: State<any, any>) => {
-=======
   return (state: AnyState) => {
->>>>>>> e58857fb
     if (!resolvedOptions.filter(state)) {
       return;
     }
