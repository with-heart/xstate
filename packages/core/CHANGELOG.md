--- conflicted
+++ resolved
@@ -1,6 +1,5 @@
 # xstate
 
-<<<<<<< HEAD
 ## 5.0.0-beta.8
 
 ### Major Changes
@@ -345,7 +344,7 @@
 - [#3756](https://github.com/statelyai/xstate/pull/3756) [`67d576190`](https://github.com/statelyai/xstate/commit/67d57619015803a6a7cf9f3b6dd98c10c064faff) Thanks [@Andarist](https://github.com/Andarist)! - All transitions became internal by default. The style of the `target` pattern (`.child`, `sibling`, `#id`) has now no effect on the transition type.
 
   Internal transitions don't reenter their source state when the target lies within it. You can still create external transitions (ones that reenter the source state under the mentioned circumstances) by explicitly setting `external: true` on the given transition.
-=======
+
 ## 4.37.1
 
 ### Patch Changes
@@ -387,7 +386,6 @@
 ### Patch Changes
 
 - [#3855](https://github.com/statelyai/xstate/pull/3855) [`02012c2be`](https://github.com/statelyai/xstate/commit/02012c2be12f89aac43479b30571688496d8f1b3) Thanks [@Andarist](https://github.com/Andarist)! - Fixed event type narrowing in some of the builtin actions.
->>>>>>> 534f31d0
 
 ## 4.36.0
 
