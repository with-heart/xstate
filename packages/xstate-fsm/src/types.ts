type AnyFunction = (...args: any[]) => any;
type ReturnTypeOrValue<T> = T extends AnyFunction ? ReturnType<T> : T;

export enum InterpreterStatus {
  NotStarted = 0,
  Running = 1,
  Stopped = 2
}

export type SingleOrArray<T> = T[] | T;
export interface EventObject {
  type: string;
}

export type InitEvent = { type: 'xstate.init' };

<<<<<<< HEAD
export declare namespace StateMachine {
=======
export type ContextFrom<T> = ReturnTypeOrValue<T> extends infer R
  ? R extends StateMachine.Machine<infer TContext, any, any>
    ? TContext
    : R extends StateMachine.Service<infer TContext, any, any>
    ? TContext
    : never
  : never;

export type EventFrom<T> = ReturnTypeOrValue<T> extends infer R
  ? R extends StateMachine.Machine<any, infer TEvent, any>
    ? TEvent
    : R extends StateMachine.Service<any, infer TEvent, any>
    ? TEvent
    : never
  : never;

export type StateFrom<T> = ReturnTypeOrValue<T> extends infer R
  ? R extends StateMachine.Machine<infer TContext, infer TEvent, infer TState>
    ? StateMachine.State<TContext, TEvent, TState>
    : R extends StateMachine.Service<infer TContext, infer TEvent, infer TState>
    ? StateMachine.State<TContext, TEvent, TState>
    : never
  : never;

export type ServiceFrom<T> = ReturnTypeOrValue<T> extends infer R
  ? R extends StateMachine.Machine<infer TContext, infer TEvent, infer TState>
    ? StateMachine.Service<TContext, TEvent, TState>
    : never
  : never;

export type MachineImplementationsFrom<
  TMachine extends StateMachine.AnyMachine
> = {
  actions?: StateMachine.ActionMap<ContextFrom<TMachine>, EventFrom<TMachine>>;
};

export namespace StateMachine {
>>>>>>> 7a698d4e
  export type Action<TContext extends object, TEvent extends EventObject> =
    | string
    | AssignActionObject<TContext, TEvent>
    | ActionObject<TContext, TEvent>
    | ActionFunction<TContext, TEvent>;

  export type ActionMap<
    TContext extends object,
    TEvent extends EventObject
  > = Record<string, Exclude<Action<TContext, TEvent>, string>>;

  export interface ActionObject<
    TContext extends object,
    TEvent extends EventObject
  > {
    type: string;
    exec?: ActionFunction<TContext, TEvent>;
    [key: string]: any;
  }

  export type ActionFunction<
    TContext extends object,
    TEvent extends EventObject
  > = (context: TContext, event: TEvent | InitEvent) => void;

  export type AssignAction = 'xstate.assign';

  export interface AssignActionObject<
    TContext extends object,
    TEvent extends EventObject
  > extends ActionObject<TContext, TEvent> {
    type: AssignAction;
    assignment: Assigner<TContext, TEvent> | PropertyAssigner<TContext, TEvent>;
  }

  export interface TransitionObject<
    TContext extends object,
    TEvent extends EventObject
  > {
    target?: string;
    actions?: SingleOrArray<Action<TContext, TEvent>>;
    guard?: (context: TContext, event: TEvent) => boolean;
  }

  export type Transition<TContext extends object, TEvent extends EventObject> =
    | string
    | TransitionObject<TContext, TEvent>;
  export interface State<
    TContext extends object,
    TEvent extends EventObject,
    TState extends Typestate<TContext>
  > {
    value: TState['value'];
    context: TContext;
    actions: Array<ActionObject<TContext, TEvent>>;
    changed?: boolean | undefined;
    matches: <TSV extends TState['value']>(
      value: TSV
    ) => this is TState extends { value: TSV }
      ? TState & { value: TSV }
      : never;
  }

  export type AnyMachine = StateMachine.Machine<any, any, any>;

  export type AnyService = StateMachine.Service<any, any, any>;

  export type AnyState = State<any, any, any>;

  export interface Config<
    TContext extends object,
    TEvent extends EventObject,
    TState extends Typestate<TContext> = { value: any; context: TContext }
  > {
    id?: string;
    initial: string;
    context?: TContext;
    states: {
      [key in TState['value']]: {
        on?: {
          [K in TEvent['type']]?: SingleOrArray<
            Transition<TContext, TEvent extends { type: K } ? TEvent : never>
          >;
        };
        exit?: SingleOrArray<Action<TContext, TEvent>>;
        entry?: SingleOrArray<Action<TContext, TEvent>>;
      };
    };
  }

  export interface Machine<
    TContext extends object,
    TEvent extends EventObject,
    TState extends Typestate<TContext>
  > {
    config: StateMachine.Config<TContext, TEvent, TState>;
    initialState: State<TContext, TEvent, TState>;
    transition: (
      state: string | State<TContext, TEvent, TState>,
      event: TEvent['type'] | TEvent
    ) => State<TContext, TEvent, TState>;
  }

  export type StateListener<T extends AnyState> = (state: T) => void;

  export interface Service<
    TContext extends object,
    TEvent extends EventObject,
    TState extends Typestate<TContext> = { value: any; context: TContext }
  > {
    send: (event: TEvent | TEvent['type']) => void;
    subscribe: (
      listener: StateListener<State<TContext, TEvent, TState>>
    ) => {
      unsubscribe: () => void;
    };
    start: (
      initialState?:
        | TState['value']
        | { context: TContext; value: TState['value'] }
    ) => Service<TContext, TEvent, TState>;
    stop: () => Service<TContext, TEvent, TState>;
    readonly status: InterpreterStatus;
    readonly state: State<TContext, TEvent, TState>;
  }

  export type Assigner<TContext extends object, TEvent extends EventObject> = (
    context: TContext,
    event: TEvent
  ) => Partial<TContext>;

  export type PropertyAssigner<
    TContext extends object,
    TEvent extends EventObject
  > = {
    [K in keyof TContext]?:
      | ((context: TContext, event: TEvent) => TContext[K])
      | TContext[K];
  };
}

export interface Typestate<TContext extends object> {
  value: string;
  context: TContext;
}

export type ExtractEvent<
  TEvent extends EventObject,
  TEventType extends TEvent['type']
> = TEvent extends { type: TEventType } ? TEvent : never;<|MERGE_RESOLUTION|>--- conflicted
+++ resolved
@@ -14,9 +14,6 @@
 
 export type InitEvent = { type: 'xstate.init' };
 
-<<<<<<< HEAD
-export declare namespace StateMachine {
-=======
 export type ContextFrom<T> = ReturnTypeOrValue<T> extends infer R
   ? R extends StateMachine.Machine<infer TContext, any, any>
     ? TContext
@@ -53,8 +50,7 @@
   actions?: StateMachine.ActionMap<ContextFrom<TMachine>, EventFrom<TMachine>>;
 };
 
-export namespace StateMachine {
->>>>>>> 7a698d4e
+export declare namespace StateMachine {
   export type Action<TContext extends object, TEvent extends EventObject> =
     | string
     | AssignActionObject<TContext, TEvent>
