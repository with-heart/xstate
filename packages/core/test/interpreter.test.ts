--- conflicted
+++ resolved
@@ -1672,7 +1672,6 @@
       service.start();
     });
 
-<<<<<<< HEAD
     describe('state.children (observable)', () => {
       const interval$ = interval(10);
 
@@ -1754,12 +1753,8 @@
       });
     });
 
-    it('state.children should reference spawned actors', (done) => {
-      const childMachine = Machine({
-=======
     it('state.children should reference spawned actors', () => {
       const childMachine = createMachine({
->>>>>>> 6ff9fc24
         initial: 'idle',
         states: {
           idle: {}
