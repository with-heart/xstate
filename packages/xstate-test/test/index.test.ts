<<<<<<< HEAD
// nothing yet
import { createModel } from '../src';
import { createMachine, assign } from 'xstate';
import stripAnsi from 'strip-ansi';

interface DieHardContext {
  three: number;
  five: number;
}

const pour3to5 = assign<DieHardContext>((ctx) => {
  const poured = Math.min(5 - ctx.five, ctx.three);

  return {
    three: ctx.three - poured,
    five: ctx.five + poured
  };
});
const pour5to3 = assign<DieHardContext>((ctx) => {
  const poured = Math.min(3 - ctx.three, ctx.five);

  const res = {
    three: ctx.three + poured,
    five: ctx.five - poured
  };

  return res;
});
const fill3 = assign<DieHardContext>({ three: 3 });
const fill5 = assign<DieHardContext>({ five: 5 });
const empty3 = assign<DieHardContext>({ three: 0 });
const empty5 = assign<DieHardContext>({ five: 0 });

const dieHardMachine = createMachine<DieHardContext>(
  {
    id: 'dieHard',
    initial: 'pending',
    context: { three: 0, five: 0 },
    states: {
      pending: {
        always: {
          target: 'success',
          guard: 'weHave4Gallons'
        },
        on: {
          POUR_3_TO_5: {
            actions: pour3to5
          },
          POUR_5_TO_3: {
            actions: pour5to3
          },
          FILL_3: {
            actions: fill3
          },
          FILL_5: {
            actions: fill5
          },
          EMPTY_3: {
            actions: empty3
          },
          EMPTY_5: {
            actions: empty5
          }
        },
        meta: {
          description: (state) => {
            return `pending with (${state.context.three}, ${state.context.five})`;
          },
          test: async ({ jugs }, state) => {
            expect(jugs.five).not.toEqual(4);
            expect(jugs.three).toEqual(state.context.three);
            expect(jugs.five).toEqual(state.context.five);
          }
        }
      },
      success: {
        type: 'final',
        meta: {
          description: '4 gallons',
          test: async ({ jugs }) => {
            expect(jugs.five).toEqual(4);
          }
        }
      }
    }
  },
  {
    guards: {
      weHave4Gallons: (ctx) => ctx.five === 4
    }
  }
);

class Jugs {
  public three = 0;
  public five = 0;

  public fillThree() {
    this.three = 3;
  }
  public fillFive() {
    this.five = 5;
  }
  public emptyThree() {
    this.three = 0;
  }
  public emptyFive() {
    this.five = 0;
  }
  public transferThree() {
    const poured = Math.min(5 - this.five, this.three);

    this.three = this.three - poured;
    this.five = this.five + poured;
  }
  public transferFive() {
    const poured = Math.min(3 - this.three, this.five);

    this.three = this.three + poured;
    this.five = this.five - poured;
  }
}

const dieHardModel = createModel<{ jugs: Jugs }>(dieHardMachine).withEvents({
  POUR_3_TO_5: {
    exec: async ({ jugs }) => {
      await jugs.transferThree();
    }
  },
  POUR_5_TO_3: {
    exec: async ({ jugs }) => {
      await jugs.transferFive();
    }
  },
  EMPTY_3: {
    exec: async ({ jugs }) => {
      await jugs.emptyThree();
    }
  },
  EMPTY_5: {
    exec: async ({ jugs }) => {
      await jugs.emptyFive();
    }
  },
  FILL_3: {
    exec: async ({ jugs }) => {
      await jugs.fillThree();
    }
  },
  FILL_5: {
    exec: async ({ jugs }) => {
      await jugs.fillFive();
    }
  }
});

describe('testing a model (shortestPathsTo)', () => {
  dieHardModel
    .getShortestPathPlansTo('success') // ...
    .forEach((plan) => {
      describe(plan.description, () => {
        plan.paths.forEach((path) => {
          it(path.description, () => {
            const testJugs = new Jugs();
            return path.test({ jugs: testJugs });
          });
        });
      });
    });
});

describe('testing a model (simplePathsTo)', () => {
  dieHardModel
    .getSimplePathPlansTo('success') // ...
    .forEach((plan) => {
      describe(`reaches state ${JSON.stringify(
        plan.state.value
      )} (${JSON.stringify(plan.state.context)})`, () => {
        plan.paths.forEach((path) => {
          it(path.description, () => {
            const testJugs = new Jugs();
            return path.test({ jugs: testJugs });
          });
        });
      });
    });
});

describe('testing a model (getPlanFromEvents)', () => {
  const plan = dieHardModel.getPlanFromEvents(
    [
      { type: 'FILL_5' },
      { type: 'POUR_5_TO_3' },
      { type: 'EMPTY_3' },
      { type: 'POUR_5_TO_3' },
      { type: 'FILL_5' },
      { type: 'POUR_5_TO_3' }
    ],
    {
      target: 'success'
    }
  );

  describe(`reaches state ${JSON.stringify(plan.state.value)} (${JSON.stringify(
    plan.state.context
  )})`, () => {
    plan.paths.forEach((path) => {
      it(path.description, () => {
        const testJugs = new Jugs();
        return path.test({ jugs: testJugs });
      });
    });
  });

  it('should throw if the target does not match the last entered state', () => {
    expect(() => {
      dieHardModel.getPlanFromEvents([{ type: 'FILL_5' }], {
        target: 'success'
      });
    }).toThrow();
  });
});

describe('path.test()', () => {
  const plans = dieHardModel.getSimplePathPlansTo((state) => {
    return state.matches('success') && state.context.three === 0;
  });

  plans.forEach((plan) => {
    describe(`reaches state ${JSON.stringify(
      plan.state.value
    )} (${JSON.stringify(plan.state.context)})`, () => {
      plan.paths.forEach((path) => {
        describe(path.description, () => {
          it(`reaches the target state`, () => {
            const testJugs = new Jugs();
            return path.test({ jugs: testJugs });
          });
        });
      });
    });
  });
});

describe('error path trace', () => {
  describe('should return trace for failed state', () => {
    const machine = createMachine({
      initial: 'first',
      states: {
        first: {
          on: { NEXT: 'second' }
        },
        second: {
          on: { NEXT: 'third' }
        },
        third: {
          meta: {
            test: () => {
              throw new Error('test error');
            }
          }
        }
      }
    });

    const testModel = createModel(machine).withEvents({
      NEXT: () => {
        /* noop */
      }
    });

    testModel.getShortestPathPlansTo('third').forEach((plan) => {
      plan.paths.forEach((path) => {
        it('should show an error path trace', async () => {
          try {
            await path.test(undefined);
          } catch (err) {
            expect(err.message).toEqual(expect.stringContaining('test error'));
            expect(stripAnsi(err.message)).toMatchSnapshot('error path trace');
            return;
          }

          throw new Error('Should have failed');
        });
      });
    });
  });
});

describe('coverage', () => {
  it('reports state node coverage', () => {
    const coverage = dieHardModel.getCoverage();

    expect(coverage.stateNodes['dieHard.pending']).toBeGreaterThan(0);
    expect(coverage.stateNodes['dieHard.success']).toBeGreaterThan(0);
  });

  it('tests missing state node coverage', async () => {
    const machine = createMachine({
      id: 'missing',
      initial: 'first',
      states: {
        first: {
          on: { NEXT: 'third' },
          meta: {
            test: () => true
          }
        },
        second: {
          meta: {
            test: () => true
          }
        },
        third: {
          initial: 'one',
          states: {
            one: {
              meta: {
                test: () => true
              }
            },
            two: {
              meta: {
                test: () => true
              }
            },
            three: {
              meta: {
                test: () => true
              }
            }
          },
          meta: {
            test: () => true
          }
        }
      }
    });

    const testModel = createModel(machine).withEvents({
      NEXT: () => {
        /* ... */
      }
    });
    const plans = testModel.getShortestPathPlans();

    for (const plan of plans) {
      for (const path of plan.paths) {
        await path.test(undefined);
      }
    }

    try {
      testModel.testCoverage();
    } catch (err) {
      expect(err.message).toEqual(expect.stringContaining('missing.second'));
      expect(err.message).toEqual(expect.stringContaining('missing.third.two'));
      expect(err.message).toEqual(
        expect.stringContaining('missing.third.three')
      );
    }
  });

  it('skips filtered states (filter option)', async () => {
    const TestBug = createMachine({
      id: 'testbug',
      initial: 'idle',
      context: {
        retries: 0
      },
      states: {
        idle: {
          on: {
            START: 'passthrough'
          },
          meta: {
            test: () => {
              /* ... */
            }
          }
        },
        passthrough: {
          always: 'end'
        },
        end: {
          type: 'final',
          meta: {
            test: () => {
              /* ... */
            }
          }
        }
      }
    });

    const testModel = createModel(TestBug).withEvents({
      START: () => {
        /* ... */
      }
    });

    const testPlans = testModel.getShortestPathPlans();

    const promises: any[] = [];
    testPlans.forEach((plan) => {
      plan.paths.forEach(() => {
        promises.push(plan.test(undefined));
      });
    });

    await Promise.all(promises);

    expect(() => {
      testModel.testCoverage({
        filter: (stateNode) => {
          return !!stateNode.meta;
        }
      });
    }).not.toThrow();
  });
});
=======
import { assign, createMachine } from 'xstate';
import { createTestModel } from '../src';
import { createTestMachine } from '../src/machine';
import { testUtils } from './testUtils';
>>>>>>> d40a822a

describe('events', () => {
  it('should allow for representing many cases', async () => {
    type Events =
      | { type: 'CLICK_BAD' }
      | { type: 'CLICK_GOOD' }
      | { type: 'CLOSE' }
      | { type: 'ESC' }
      | { type: 'SUBMIT'; value: string };
<<<<<<< HEAD
    const feedbackMachine = createMachine<any, Events>({
=======
    const feedbackMachine = createTestMachine({
>>>>>>> d40a822a
      id: 'feedback',
      schema: {
        events: {} as Events
      },
      initial: 'question',
      states: {
        question: {
          on: {
            CLICK_GOOD: 'thanks',
            CLICK_BAD: 'form',
            CLOSE: 'closed',
            ESC: 'closed'
          }
        },
        form: {
          on: {
            SUBMIT: [
              {
                target: 'thanks',
                guard: (_, e) => !!e.value.length
              },
              {
                target: '.invalid'
              }
            ],
            CLOSE: 'closed',
            ESC: 'closed'
          },
          initial: 'valid',
          states: {
            valid: {},
            invalid: {}
          }
        },
        thanks: {
          on: {
            CLOSE: 'closed',
            ESC: 'closed'
          }
        },
        closed: {
          type: 'final'
        }
      }
    });

    const testModel = createTestModel(feedbackMachine, {
      eventCases: {
        SUBMIT: [{ value: 'something' }, { value: '' }]
      }
    });

    await testUtils.testModel(testModel, {});
  });

  it('should not throw an error for unimplemented events', () => {
<<<<<<< HEAD
    const testMachine = createMachine({
=======
    const testMachine = createTestMachine({
>>>>>>> d40a822a
      initial: 'idle',
      states: {
        idle: {
          on: { ACTIVATE: 'active' }
        },
        active: {}
      }
    });

    const testModel = createTestModel(testMachine);

    expect(async () => {
      await testUtils.testModel(testModel, {});
    }).not.toThrow();
  });

  it('should allow for dynamic generation of cases based on state', async () => {
    const values = [1, 2, 3];
    const testMachine = createMachine<
      { values: number[] },
      { type: 'EVENT'; value: number }
    >({
      initial: 'a',
      context: {
        values // to be read by generator
      },
      states: {
        a: {
          on: {
            EVENT: [
              { cond: (_, e) => e.value === 1, target: 'b' },
              { cond: (_, e) => e.value === 2, target: 'c' },
              { cond: (_, e) => e.value === 3, target: 'd' }
            ]
          }
        },
        b: {},
        c: {},
        d: {}
      }
    });

    const testedEvents: any[] = [];

    const testModel = createTestModel(testMachine, {
      eventCases: {
        EVENT: (state) => state.context.values.map((value) => ({ value }))
      }
    });

    const paths = testModel.getShortestPaths();

    expect(paths.length).toBe(3);

    await testUtils.testPaths(paths, {
      events: {
        EVENT: ({ event }) => {
          testedEvents.push(event);
        }
      }
    });

    expect(testedEvents).toMatchInlineSnapshot(`
      Array [
        Object {
          "type": "EVENT",
          "value": 1,
        },
        Object {
          "type": "EVENT",
          "value": 2,
        },
        Object {
          "type": "EVENT",
          "value": 3,
        },
      ]
    `);
  });
});

describe('state limiting', () => {
  it('should limit states with filter option', () => {
    const machine = createMachine<{ count: number }>({
      initial: 'counting',
      context: { count: 0 },
      states: {
        counting: {
          on: {
            INC: {
              actions: assign({
                count: (ctx) => ctx.count + 1
              })
            }
          }
        }
      }
    });

    const testModel = createTestModel(machine);

    const testPaths = testModel.getShortestPaths({
      filter: (state) => {
        return state.context.count < 5;
      }
    });

    expect(testPaths).toHaveLength(1);
  });
});

<<<<<<< HEAD
describe('plan description', () => {
  const machine = createMachine({
    id: 'test',
    initial: 'atomic',
    context: { count: 0 },
=======
// https://github.com/statelyai/xstate/issues/1935
it('prevents infinite recursion based on a provided limit', () => {
  const machine = createMachine<{ count: number }>({
    id: 'machine',
    context: {
      count: 0
    },
    on: {
      TOGGLE: {
        actions: assign({ count: (ctx) => ctx.count + 1 })
      }
    }
  });

  const model = createTestModel(machine);

  expect(() => {
    model.getShortestPaths({ traversalLimit: 100 });
  }).toThrowErrorMatchingInlineSnapshot(`"Traversal limit exceeded"`);
});

// TODO: have this as an opt-in
it('executes actions', async () => {
  let executedActive = false;
  let executedDone = false;
  const machine = createTestMachine({
    initial: 'idle',
>>>>>>> d40a822a
    states: {
      idle: {
        on: {
          TOGGLE: { target: 'active', actions: 'boom' }
        }
      },
      active: {
        entry: () => {
          executedActive = true;
        },
        on: { TOGGLE: 'done' }
      },
      done: {
        entry: () => {
          executedDone = true;
        }
      }
    }
  });

  const model = createTestModel(machine);

  await testUtils.testModel(model, {});

  expect(executedActive).toBe(true);
  expect(executedDone).toBe(true);
});

describe('test model options', () => {
  it('options.testState(...) should test state', async () => {
    const testedStates: any[] = [];

    const model = createTestModel(
      createTestMachine({
        initial: 'inactive',
        states: {
          inactive: {
            on: {
              NEXT: 'active'
            }
          },
          active: {}
        }
      })
    );

    await testUtils.testModel(model, {
      states: {
        '*': (state) => {
          testedStates.push(state.value);
        }
      }
    });

    expect(testedStates).toEqual(['inactive', 'active']);
  });
});

// https://github.com/statelyai/xstate/issues/1538
it('tests transitions', async () => {
  expect.assertions(2);
  const machine = createTestMachine({
    initial: 'first',
    states: {
      first: {
        on: { NEXT: 'second' }
      },
      second: {}
    }
  });

  const model = createTestModel(machine);

  const paths = model.getShortestPathsTo((state) => state.matches('second'));

  await paths[0].test({
    events: {
      NEXT: (step) => {
        expect(step).toHaveProperty('event');
        expect(step).toHaveProperty('state');
      }
    }
  });
});

// https://github.com/statelyai/xstate/issues/982
it('Event in event executor should contain payload from case', async () => {
  const machine = createTestMachine({
    initial: 'first',
    states: {
      first: {
        on: { NEXT: 'second' }
      },
      second: {}
    }
  });

  const obj = {};

  const nonSerializableData = () => 42;

  const model = createTestModel(machine, {
    eventCases: {
      NEXT: [{ payload: 10, fn: nonSerializableData }]
    }
  });

  const paths = model.getShortestPathsTo((state) => state.matches('second'));

  await model.testPath(
    paths[0],
    {
      events: {
        NEXT: (step) => {
          expect(step.event).toEqual({
            type: 'NEXT',
            payload: 10,
            fn: nonSerializableData
          });
        }
      }
    },
    obj
  );
});

describe('state tests', () => {
  it('should test states', async () => {
    // a (1)
    // a -> b (2)
    expect.assertions(2);

    const machine = createTestMachine({
      initial: 'a',
      states: {
        a: {
          on: { NEXT: 'b' }
        },
        b: {}
      }
    });

    const model = createTestModel(machine);

    await testUtils.testModel(model, {
      states: {
        a: (state) => {
          expect(state.value).toEqual('a');
        },
        b: (state) => {
          expect(state.value).toEqual('b');
        }
      }
    });
  });

  it('should test wildcard state for non-matching states', async () => {
    // a (1)
    // a -> b (2)
    // a -> c (2)
    expect.assertions(4);

    const machine = createTestMachine({
      initial: 'a',
      states: {
        a: {
          on: { NEXT: 'b', OTHER: 'c' }
        },
        b: {},
        c: {}
      }
    });

    const model = createTestModel(machine);

    await testUtils.testModel(model, {
      states: {
        a: (state) => {
          expect(state.value).toEqual('a');
        },
        b: (state) => {
          expect(state.value).toEqual('b');
        },
        '*': (state) => {
          expect(state.value).toEqual('c');
        }
      }
    });
  });

  it('should test nested states', async () => {
    const testedStateValues: any[] = [];

    const machine = createTestMachine({
      initial: 'a',
      states: {
        a: {
          on: { NEXT: 'b' }
        },
        b: {
          initial: 'b1',
          states: {
            b1: {}
          }
        }
      }
    });

    const model = createTestModel(machine);

    await testUtils.testModel(model, {
      states: {
        a: (state) => {
          testedStateValues.push('a');
          expect(state.value).toEqual('a');
        },
        b: (state) => {
          testedStateValues.push('b');
          expect(state.matches('b')).toBe(true);
        },
        'b.b1': (state) => {
          testedStateValues.push('b.b1');
          expect(state.value).toEqual({ b: 'b1' });
        }
      }
    });
    expect(testedStateValues).toMatchInlineSnapshot(`
      Array [
        "a",
        "b",
        "b.b1",
      ]
    `);
  });
});<|MERGE_RESOLUTION|>--- conflicted
+++ resolved
@@ -1,431 +1,7 @@
-<<<<<<< HEAD
-// nothing yet
-import { createModel } from '../src';
-import { createMachine, assign } from 'xstate';
-import stripAnsi from 'strip-ansi';
-
-interface DieHardContext {
-  three: number;
-  five: number;
-}
-
-const pour3to5 = assign<DieHardContext>((ctx) => {
-  const poured = Math.min(5 - ctx.five, ctx.three);
-
-  return {
-    three: ctx.three - poured,
-    five: ctx.five + poured
-  };
-});
-const pour5to3 = assign<DieHardContext>((ctx) => {
-  const poured = Math.min(3 - ctx.three, ctx.five);
-
-  const res = {
-    three: ctx.three + poured,
-    five: ctx.five - poured
-  };
-
-  return res;
-});
-const fill3 = assign<DieHardContext>({ three: 3 });
-const fill5 = assign<DieHardContext>({ five: 5 });
-const empty3 = assign<DieHardContext>({ three: 0 });
-const empty5 = assign<DieHardContext>({ five: 0 });
-
-const dieHardMachine = createMachine<DieHardContext>(
-  {
-    id: 'dieHard',
-    initial: 'pending',
-    context: { three: 0, five: 0 },
-    states: {
-      pending: {
-        always: {
-          target: 'success',
-          guard: 'weHave4Gallons'
-        },
-        on: {
-          POUR_3_TO_5: {
-            actions: pour3to5
-          },
-          POUR_5_TO_3: {
-            actions: pour5to3
-          },
-          FILL_3: {
-            actions: fill3
-          },
-          FILL_5: {
-            actions: fill5
-          },
-          EMPTY_3: {
-            actions: empty3
-          },
-          EMPTY_5: {
-            actions: empty5
-          }
-        },
-        meta: {
-          description: (state) => {
-            return `pending with (${state.context.three}, ${state.context.five})`;
-          },
-          test: async ({ jugs }, state) => {
-            expect(jugs.five).not.toEqual(4);
-            expect(jugs.three).toEqual(state.context.three);
-            expect(jugs.five).toEqual(state.context.five);
-          }
-        }
-      },
-      success: {
-        type: 'final',
-        meta: {
-          description: '4 gallons',
-          test: async ({ jugs }) => {
-            expect(jugs.five).toEqual(4);
-          }
-        }
-      }
-    }
-  },
-  {
-    guards: {
-      weHave4Gallons: (ctx) => ctx.five === 4
-    }
-  }
-);
-
-class Jugs {
-  public three = 0;
-  public five = 0;
-
-  public fillThree() {
-    this.three = 3;
-  }
-  public fillFive() {
-    this.five = 5;
-  }
-  public emptyThree() {
-    this.three = 0;
-  }
-  public emptyFive() {
-    this.five = 0;
-  }
-  public transferThree() {
-    const poured = Math.min(5 - this.five, this.three);
-
-    this.three = this.three - poured;
-    this.five = this.five + poured;
-  }
-  public transferFive() {
-    const poured = Math.min(3 - this.three, this.five);
-
-    this.three = this.three + poured;
-    this.five = this.five - poured;
-  }
-}
-
-const dieHardModel = createModel<{ jugs: Jugs }>(dieHardMachine).withEvents({
-  POUR_3_TO_5: {
-    exec: async ({ jugs }) => {
-      await jugs.transferThree();
-    }
-  },
-  POUR_5_TO_3: {
-    exec: async ({ jugs }) => {
-      await jugs.transferFive();
-    }
-  },
-  EMPTY_3: {
-    exec: async ({ jugs }) => {
-      await jugs.emptyThree();
-    }
-  },
-  EMPTY_5: {
-    exec: async ({ jugs }) => {
-      await jugs.emptyFive();
-    }
-  },
-  FILL_3: {
-    exec: async ({ jugs }) => {
-      await jugs.fillThree();
-    }
-  },
-  FILL_5: {
-    exec: async ({ jugs }) => {
-      await jugs.fillFive();
-    }
-  }
-});
-
-describe('testing a model (shortestPathsTo)', () => {
-  dieHardModel
-    .getShortestPathPlansTo('success') // ...
-    .forEach((plan) => {
-      describe(plan.description, () => {
-        plan.paths.forEach((path) => {
-          it(path.description, () => {
-            const testJugs = new Jugs();
-            return path.test({ jugs: testJugs });
-          });
-        });
-      });
-    });
-});
-
-describe('testing a model (simplePathsTo)', () => {
-  dieHardModel
-    .getSimplePathPlansTo('success') // ...
-    .forEach((plan) => {
-      describe(`reaches state ${JSON.stringify(
-        plan.state.value
-      )} (${JSON.stringify(plan.state.context)})`, () => {
-        plan.paths.forEach((path) => {
-          it(path.description, () => {
-            const testJugs = new Jugs();
-            return path.test({ jugs: testJugs });
-          });
-        });
-      });
-    });
-});
-
-describe('testing a model (getPlanFromEvents)', () => {
-  const plan = dieHardModel.getPlanFromEvents(
-    [
-      { type: 'FILL_5' },
-      { type: 'POUR_5_TO_3' },
-      { type: 'EMPTY_3' },
-      { type: 'POUR_5_TO_3' },
-      { type: 'FILL_5' },
-      { type: 'POUR_5_TO_3' }
-    ],
-    {
-      target: 'success'
-    }
-  );
-
-  describe(`reaches state ${JSON.stringify(plan.state.value)} (${JSON.stringify(
-    plan.state.context
-  )})`, () => {
-    plan.paths.forEach((path) => {
-      it(path.description, () => {
-        const testJugs = new Jugs();
-        return path.test({ jugs: testJugs });
-      });
-    });
-  });
-
-  it('should throw if the target does not match the last entered state', () => {
-    expect(() => {
-      dieHardModel.getPlanFromEvents([{ type: 'FILL_5' }], {
-        target: 'success'
-      });
-    }).toThrow();
-  });
-});
-
-describe('path.test()', () => {
-  const plans = dieHardModel.getSimplePathPlansTo((state) => {
-    return state.matches('success') && state.context.three === 0;
-  });
-
-  plans.forEach((plan) => {
-    describe(`reaches state ${JSON.stringify(
-      plan.state.value
-    )} (${JSON.stringify(plan.state.context)})`, () => {
-      plan.paths.forEach((path) => {
-        describe(path.description, () => {
-          it(`reaches the target state`, () => {
-            const testJugs = new Jugs();
-            return path.test({ jugs: testJugs });
-          });
-        });
-      });
-    });
-  });
-});
-
-describe('error path trace', () => {
-  describe('should return trace for failed state', () => {
-    const machine = createMachine({
-      initial: 'first',
-      states: {
-        first: {
-          on: { NEXT: 'second' }
-        },
-        second: {
-          on: { NEXT: 'third' }
-        },
-        third: {
-          meta: {
-            test: () => {
-              throw new Error('test error');
-            }
-          }
-        }
-      }
-    });
-
-    const testModel = createModel(machine).withEvents({
-      NEXT: () => {
-        /* noop */
-      }
-    });
-
-    testModel.getShortestPathPlansTo('third').forEach((plan) => {
-      plan.paths.forEach((path) => {
-        it('should show an error path trace', async () => {
-          try {
-            await path.test(undefined);
-          } catch (err) {
-            expect(err.message).toEqual(expect.stringContaining('test error'));
-            expect(stripAnsi(err.message)).toMatchSnapshot('error path trace');
-            return;
-          }
-
-          throw new Error('Should have failed');
-        });
-      });
-    });
-  });
-});
-
-describe('coverage', () => {
-  it('reports state node coverage', () => {
-    const coverage = dieHardModel.getCoverage();
-
-    expect(coverage.stateNodes['dieHard.pending']).toBeGreaterThan(0);
-    expect(coverage.stateNodes['dieHard.success']).toBeGreaterThan(0);
-  });
-
-  it('tests missing state node coverage', async () => {
-    const machine = createMachine({
-      id: 'missing',
-      initial: 'first',
-      states: {
-        first: {
-          on: { NEXT: 'third' },
-          meta: {
-            test: () => true
-          }
-        },
-        second: {
-          meta: {
-            test: () => true
-          }
-        },
-        third: {
-          initial: 'one',
-          states: {
-            one: {
-              meta: {
-                test: () => true
-              }
-            },
-            two: {
-              meta: {
-                test: () => true
-              }
-            },
-            three: {
-              meta: {
-                test: () => true
-              }
-            }
-          },
-          meta: {
-            test: () => true
-          }
-        }
-      }
-    });
-
-    const testModel = createModel(machine).withEvents({
-      NEXT: () => {
-        /* ... */
-      }
-    });
-    const plans = testModel.getShortestPathPlans();
-
-    for (const plan of plans) {
-      for (const path of plan.paths) {
-        await path.test(undefined);
-      }
-    }
-
-    try {
-      testModel.testCoverage();
-    } catch (err) {
-      expect(err.message).toEqual(expect.stringContaining('missing.second'));
-      expect(err.message).toEqual(expect.stringContaining('missing.third.two'));
-      expect(err.message).toEqual(
-        expect.stringContaining('missing.third.three')
-      );
-    }
-  });
-
-  it('skips filtered states (filter option)', async () => {
-    const TestBug = createMachine({
-      id: 'testbug',
-      initial: 'idle',
-      context: {
-        retries: 0
-      },
-      states: {
-        idle: {
-          on: {
-            START: 'passthrough'
-          },
-          meta: {
-            test: () => {
-              /* ... */
-            }
-          }
-        },
-        passthrough: {
-          always: 'end'
-        },
-        end: {
-          type: 'final',
-          meta: {
-            test: () => {
-              /* ... */
-            }
-          }
-        }
-      }
-    });
-
-    const testModel = createModel(TestBug).withEvents({
-      START: () => {
-        /* ... */
-      }
-    });
-
-    const testPlans = testModel.getShortestPathPlans();
-
-    const promises: any[] = [];
-    testPlans.forEach((plan) => {
-      plan.paths.forEach(() => {
-        promises.push(plan.test(undefined));
-      });
-    });
-
-    await Promise.all(promises);
-
-    expect(() => {
-      testModel.testCoverage({
-        filter: (stateNode) => {
-          return !!stateNode.meta;
-        }
-      });
-    }).not.toThrow();
-  });
-});
-=======
 import { assign, createMachine } from 'xstate';
 import { createTestModel } from '../src';
 import { createTestMachine } from '../src/machine';
 import { testUtils } from './testUtils';
->>>>>>> d40a822a
 
 describe('events', () => {
   it('should allow for representing many cases', async () => {
@@ -435,11 +11,7 @@
       | { type: 'CLOSE' }
       | { type: 'ESC' }
       | { type: 'SUBMIT'; value: string };
-<<<<<<< HEAD
-    const feedbackMachine = createMachine<any, Events>({
-=======
     const feedbackMachine = createTestMachine({
->>>>>>> d40a822a
       id: 'feedback',
       schema: {
         events: {} as Events
@@ -496,11 +68,7 @@
   });
 
   it('should not throw an error for unimplemented events', () => {
-<<<<<<< HEAD
-    const testMachine = createMachine({
-=======
     const testMachine = createTestMachine({
->>>>>>> d40a822a
       initial: 'idle',
       states: {
         idle: {
@@ -531,9 +99,9 @@
         a: {
           on: {
             EVENT: [
-              { cond: (_, e) => e.value === 1, target: 'b' },
-              { cond: (_, e) => e.value === 2, target: 'c' },
-              { cond: (_, e) => e.value === 3, target: 'd' }
+              { guard: (_, e) => e.value === 1, target: 'b' },
+              { guard: (_, e) => e.value === 2, target: 'c' },
+              { guard: (_, e) => e.value === 3, target: 'd' }
             ]
           }
         },
@@ -612,13 +180,6 @@
   });
 });
 
-<<<<<<< HEAD
-describe('plan description', () => {
-  const machine = createMachine({
-    id: 'test',
-    initial: 'atomic',
-    context: { count: 0 },
-=======
 // https://github.com/statelyai/xstate/issues/1935
 it('prevents infinite recursion based on a provided limit', () => {
   const machine = createMachine<{ count: number }>({
@@ -646,7 +207,6 @@
   let executedDone = false;
   const machine = createTestMachine({
     initial: 'idle',
->>>>>>> d40a822a
     states: {
       idle: {
         on: {
