--- conflicted
+++ resolved
@@ -1,6 +1,6 @@
 import { AnyStateMachine, InterpreterFrom } from '.';
 import { isExecutableAction } from '../actions/ExecutableAction';
-import { doneInvoke, error } from './actions';
+import { doneInvoke, error, toActionObjects, initEvent } from './actions';
 import * as actionTypes from './actionTypes';
 import { isActorRef } from './actors';
 import { devToolsAdapter } from './dev';
@@ -9,7 +9,6 @@
 import { registry } from './registry';
 import { isStateConfig, State } from './State';
 import type { StateMachine } from './StateMachine';
-import { isInFinalState } from './stateUtils';
 import {
   TypegenDisabled,
   AreAllImplementationsAssumedToBeProvided
@@ -41,20 +40,6 @@
   StopActionObject,
   Subscription
 } from './types';
-<<<<<<< HEAD
-=======
-import { State, bindActionToState, isStateConfig } from './State';
-import * as actionTypes from './actionTypes';
-import {
-  doneInvoke,
-  error,
-  getActionFunction,
-  initEvent,
-  resolveActions,
-  toActionObjects
-} from './actions';
-import { IS_PRODUCTION } from './environment';
->>>>>>> d40a822a
 import {
   isFunction,
   isSCXMLErrorEvent,
@@ -62,29 +47,11 @@
   symbolObservable,
   toEventObject,
   toSCXMLEvent,
-<<<<<<< HEAD
-  warn
-} from './utils';
-=======
-  reportUnhandledExceptionOnInvocation,
-  toInvokeSource,
+  warn,
   toObserver,
-  isActor,
-  isBehavior,
-  symbolObservable,
   flatten
 } from './utils';
-import { Scheduler } from './scheduler';
-import { Actor, isSpawnedActor, createDeferredActor } from './Actor';
-import { registry } from './registry';
-import { getGlobal, registerService } from './devTools';
-import * as serviceScope from './serviceScope';
-import { spawnBehavior } from './behaviors';
-import {
-  AreAllImplementationsAssumedToBeProvided,
-  TypegenDisabled
-} from './typegenTypes';
->>>>>>> d40a822a
+import { resolveActionsAndContext } from './stateUtils';
 
 export type StateListener<
   TContext extends MachineContext,
@@ -241,56 +208,27 @@
 
     // Update state
     this._state = state;
-    // Execute actions
-<<<<<<< HEAD
-    this.execute(this.state);
-=======
+
     if (
-      (!this.machine.config.predictableActionArguments ||
-        // this is currently required to execute initial actions as the `initialState` gets cached
-        // we can't just recompute it (and execute actions while doing so) because we try to preserve identity of actors created within initial assigns
-        _event === initEvent) &&
-      this.options.execute
+      !this.machine.config.predictableActionArguments ||
+      // this is currently required to execute initial actions as the `initialState` gets cached
+      // we can't just recompute it (and execute actions while doing so) because we try to preserve identity of actors created within initial assigns
+      this.state._event === initEvent
     ) {
       this.execute(this.state);
-    }
-
-    // Update children
-    this.children.forEach((child) => {
-      this.state.children[child.id] = child;
-    });
-
-    // Dev tools
-    if (this.devTools) {
-      this.devTools.send(_event.data, state);
-    }
-
-    // Execute listeners
-    if (state.event) {
-      for (const listener of this.eventListeners) {
-        listener(state.event);
-      }
-    }
->>>>>>> d40a822a
+    } else {
+      for (const action of state.actions) {
+        if (action.type === actionTypes.invoke) {
+          this.exec(action, this.state);
+        }
+      }
+    }
 
     for (const listener of this.listeners) {
       listener(state, state.event);
     }
 
-<<<<<<< HEAD
-    const isDone = isInFinalState(state.configuration || [], this.machine.root);
-
-    if (this.state.configuration && isDone) {
-=======
-    for (const contextListener of this.contextListeners) {
-      contextListener(
-        this.state.context,
-        this.state.history ? this.state.history.context : undefined
-      );
-    }
-
     if (this.state.done) {
->>>>>>> d40a822a
       // get final child state node
       const finalChildStateNode = state.configuration.find(
         (stateNode) =>
@@ -334,13 +272,7 @@
   }
 
   public subscribe(
-<<<<<<< HEAD
     observer: Observer<State<TContext, TEvent, TResolvedTypesMeta>>
-=======
-    observer: Partial<
-      Observer<State<TContext, TEvent, any, TTypestate, TResolvedTypesMeta>>
-    >
->>>>>>> d40a822a
   ): Subscription;
   public subscribe(
     nextListener?: (state: State<TContext, TEvent, TResolvedTypesMeta>) => void,
@@ -349,49 +281,20 @@
   ): Subscription;
   public subscribe(
     nextListenerOrObserver?:
-<<<<<<< HEAD
       | ((state: State<TContext, TEvent, TResolvedTypesMeta>) => void)
       | Observer<State<TContext, TEvent, TResolvedTypesMeta>>,
     errorListener?: (error: any) => void,
     completeListener?: () => void
   ): Subscription {
-    if (!nextListenerOrObserver) {
-      return { unsubscribe: () => void 0 };
-    }
-
-    let listener: (state: State<TContext, TEvent, TResolvedTypesMeta>) => void;
-    let resolvedCompleteListener = completeListener;
-
-    if (typeof nextListenerOrObserver === 'function') {
-      listener = nextListenerOrObserver;
-    } else {
-      listener = nextListenerOrObserver.next?.bind(nextListenerOrObserver);
-      resolvedCompleteListener = nextListenerOrObserver.complete?.bind(
-        nextListenerOrObserver
-      );
-    }
-
-    if (listener) {
-      this.listeners.add(listener);
-    }
-
-    if (errorListener) {
-      this.onError(errorListener);
-    }
-=======
-      | ((
-          state: State<TContext, TEvent, any, TTypestate, TResolvedTypesMeta>
-        ) => void)
-      | Partial<
-          Observer<State<TContext, TEvent, any, TTypestate, TResolvedTypesMeta>>
-        >,
-    _?: (error: any) => void, // TODO: error listener
-    completeListener?: () => void
-  ): Subscription {
-    const observer = toObserver(nextListenerOrObserver, _, completeListener);
+    const observer = toObserver(
+      nextListenerOrObserver,
+      errorListener,
+      completeListener
+    );
 
     this.listeners.add(observer.next);
->>>>>>> d40a822a
+
+    this.onError(observer.error);
 
     // Send current state to listener
     if (this.status !== InterpreterStatus.NotStarted) {
@@ -413,15 +316,10 @@
 
     return {
       unsubscribe: () => {
-<<<<<<< HEAD
-        listener && this.off(listener);
-        resolvedCompleteListener && this.off(resolvedCompleteListener);
-        errorListener && this.off(errorListener);
-=======
         this.listeners.delete(observer.next);
+        this.errorListeners.delete(observer.error);
         this.doneListeners.delete(completeOnce);
         this.stopListeners.delete(completeOnce);
->>>>>>> d40a822a
       }
     };
   }
@@ -508,9 +406,60 @@
 
     return this;
   }
-<<<<<<< HEAD
 
   private _process(event: SCXML.Event<TEvent>) {
+    // it feels weird to handle this here but we need to handle this even slightly "out of band"
+    if (event.name === 'xstate.stop') {
+      const exitActions = flatten(
+        [...this.state.configuration]
+          .sort((a, b) => b.order - a.order)
+          .map((stateNode) =>
+            toActionObjects(stateNode.exit, this.machine.options.actions as any)
+          )
+      );
+      const {
+        actions: resolvedActions,
+        context: updatedContext
+      } = resolveActionsAndContext(
+        exitActions,
+        this.machine,
+        event,
+        this.state,
+        this.state.context,
+        this.machine.config.predictableActionArguments ? this._exec : undefined
+      );
+
+      const prevState = this.state;
+
+      const nextState = new State<TContext, TEvent, TResolvedTypesMeta>({
+        value: prevState.value,
+        context: updatedContext,
+        _event: event,
+        _sessionid: this.sessionId,
+        historyValue: undefined,
+        actions: resolvedActions,
+        configuration: prevState.configuration,
+        transitions: [],
+        children: prevState.children,
+        tags: prevState.tags,
+        machine: this.machine
+      });
+      nextState.changed = true;
+      this._state = nextState;
+
+      this.execute(nextState);
+
+      // TODO: think about converting those to actions
+      // Stop all children
+      Object.values(prevState.children).forEach((child) => {
+        if (isFunction(child.stop)) {
+          child.stop();
+        }
+      });
+
+      registry.free(this.sessionId);
+      return;
+    }
     // TODO: handle errors
     this.forward(event);
 
@@ -532,7 +481,7 @@
       }
     }
 
-    const nextState = this.nextState(event);
+    const nextState = this._nextState(event);
 
     this.update(nextState);
 
@@ -541,19 +490,8 @@
     }
   }
 
-  /**
-   * Stops the interpreter and unsubscribe all listeners.
-   *
-   * This will also notify the `onStop` listeners.
-   */
-  public stop(): this {
+  private _stop() {
     this.listeners.clear();
-=======
-  private _stop() {
-    for (const listener of this.listeners) {
-      this.listeners.delete(listener);
-    }
->>>>>>> d40a822a
     for (const listener of this.stopListeners) {
       // call listener, then remove
       listener();
@@ -561,31 +499,13 @@
     this.stopListeners.clear();
     this.doneListeners.clear();
 
-    if (!this.initialized) {
+    if (this.status === InterpreterStatus.Stopped) {
       // Interpreter already stopped; do nothing
       return this;
     }
 
-<<<<<<< HEAD
-    [...this.state.configuration]
-      .sort((a, b) => b.order - a.order)
-      .forEach((stateNode) => {
-        for (const action of stateNode.definition.exit) {
-          this.exec(action, this.state);
-        }
-      });
-
-    // Stop all children
-    Object.values(this.state.children).forEach((child) => {
-      if (isFunction(child.stop)) {
-        child.stop();
-      }
-    });
-=======
-    this.initialized = false;
     this.status = InterpreterStatus.Stopped;
     this._initialState = undefined;
->>>>>>> d40a822a
 
     // we are going to stop within the current sync frame
     // so we can safely just cancel this here as nothing async should be fired anyway
@@ -593,25 +513,16 @@
       this.clock.clearTimeout(this.delayedEventsMap[key]);
     }
 
-<<<<<<< HEAD
+    // clear everything that might be enqueued
     this.mailbox.clear();
+
     // TODO: after `stop` we must prepare ourselves for receiving events again
     // events sent *after* stop signal must be queued
     // it seems like this should be the common behavior for all of our consumers
     // so perhaps this should be unified somehow for all of them
     this.mailbox = new Mailbox(this._process.bind(this));
-
-    this.status = InterpreterStatus.Stopped;
-    this._initialState = undefined;
-    registry.free(this.sessionId);
-=======
-    // clear everything that might be enqueued
-    this.scheduler.clear();
-
-    this.scheduler = new Scheduler({
-      deferEvents: this.options.deferEvents
-    });
-  }
+  }
+
   /**
    * Stops the interpreter and unsubscribe all listeners.
    *
@@ -620,81 +531,13 @@
   public stop(): this {
     // TODO: add warning for stopping non-root interpreters
 
-    // grab the current scheduler as it will be replaced in _stop
-    const scheduler = this.scheduler;
+    // grab the current mailbox as it will be replaced in _stop
+    // this is a good candidate for a refactor, ideally we wouldn't be recreating a mailbox
+    const mailbox = this.mailbox;
 
     this._stop();
 
-    // let what is currently processed to be finished
-    scheduler.schedule(() => {
-      // it feels weird to handle this here but we need to handle this even slightly "out of band"
-      const _event = toSCXMLEvent({ type: 'xstate.stop' }) as any;
-
-      const nextState = serviceScope.provide(this, () => {
-        const exitActions = flatten(
-          [...this.state.configuration]
-            .sort((a, b) => b.order - a.order)
-            .map((stateNode) =>
-              toActionObjects(
-                stateNode.onExit,
-                this.machine.options.actions as any
-              )
-            )
-        );
-
-        const [resolvedActions, updatedContext] = resolveActions(
-          this.machine as any,
-          this.state,
-          this.state.context,
-          _event,
-          exitActions,
-          this.machine.config.predictableActionArguments
-            ? this._exec
-            : undefined,
-          this.machine.config.predictableActionArguments ||
-            this.machine.config.preserveActionOrder
-        );
-
-        const newState = new State<TContext, TEvent, TStateSchema, TTypestate>({
-          value: this.state.value,
-          context: updatedContext,
-          _event,
-          _sessionid: this.sessionId,
-          historyValue: undefined,
-          history: this.state,
-          actions: resolvedActions.filter(
-            (action) =>
-              action.type !== actionTypes.raise &&
-              (action.type !== actionTypes.send ||
-                (!!action.to && action.to !== SpecialTargets.Internal))
-          ),
-          activities: {},
-          events: [],
-          configuration: [],
-          transitions: [],
-          children: {},
-          done: this.state.done,
-          tags: this.state.tags,
-          machine: this.machine
-        });
-        newState.changed = true;
-        return newState;
-      });
-
-      this.update(nextState, _event);
-
-      // TODO: think about converting those to actions
-      // Stop all children
-      this.children.forEach((child) => {
-        if (isFunction(child.stop)) {
-          child.stop();
-        }
-      });
-      this.children.clear();
-
-      registry.free(this.sessionId);
-    });
->>>>>>> d40a822a
+    mailbox.enqueue(toSCXMLEvent({ type: 'xstate.stop' }) as any);
 
     return this;
   }
@@ -777,13 +620,30 @@
       return;
     }
 
-<<<<<<< HEAD
-    target.send({
-      ...event,
-      name:
-        event.name === actionTypes.error ? `${error(this.name)}` : event.name,
-      origin: this
-    });
+    // perhaps those events should be rejected in the parent
+    // but atm it doesn't have easy access to all of the information that is required to do it reliably
+    if (
+      this.status !== InterpreterStatus.Stopped ||
+      this._parent !== target ||
+      // we need to send events to the parent from exit handlers of a machine that reached its final state
+      this.state.done
+    ) {
+      target.send({
+        ...event,
+        name:
+          event.name === actionTypes.error ? `${error(this.name)}` : event.name,
+        origin: this
+      });
+    }
+  }
+  public _nextState(
+    event: Event<TEvent> | SCXML.Event<TEvent>
+  ): State<TContext, TEvent, TResolvedTypesMeta> {
+    return this.machine._transition(
+      this.state,
+      event,
+      this.machine.config.predictableActionArguments ? this._exec : undefined
+    );
   }
   /**
    * Returns the next state given the interpreter's current state and the event.
@@ -795,66 +655,6 @@
   public nextState(
     event: Event<TEvent> | SCXML.Event<TEvent>
   ): State<TContext, TEvent, TResolvedTypesMeta> {
-    return this.machine.transition(this.state, event);
-=======
-    if ('machine' in target) {
-      // perhaps those events should be rejected in the parent
-      // but atm it doesn't have easy access to all of the information that is required to do it reliably
-      if (
-        this.status !== InterpreterStatus.Stopped ||
-        this.parent !== target ||
-        // we need to send events to the parent from exit handlers of a machine that reached its final state
-        this.state.done
-      ) {
-        // Send SCXML events to machines
-        (target as AnyInterpreter).send({
-          ...event,
-          name:
-            event.name === actionTypes.error ? `${error(this.id)}` : event.name,
-          origin: this.sessionId
-        });
-      }
-    } else {
-      // Send normal events to other targets
-      target.send(event.data);
-    }
-  };
-
-  private _nextState(event: Event<TEvent> | SCXML.Event<TEvent>) {
-    const _event = toSCXMLEvent(event);
-
-    if (
-      _event.name.indexOf(actionTypes.errorPlatform) === 0 &&
-      !this.state.nextEvents.some(
-        (nextEvent) => nextEvent.indexOf(actionTypes.errorPlatform) === 0
-      )
-    ) {
-      throw (_event.data as any).data;
-    }
-
-    const nextState = serviceScope.provide(this, () => {
-      return this.machine.transition(
-        this.state,
-        _event,
-        undefined,
-        this.machine.config.predictableActionArguments ? this._exec : undefined
-      );
-    });
-
-    return nextState;
->>>>>>> d40a822a
-  }
-
-  /**
-   * Returns the next state given the interpreter's current state and the event.
-   *
-   * This is a pure method that does _not_ update the interpreter's state.
-   *
-   * @param event The event to determine the next state
-   */
-  public nextState(
-    event: Event<TEvent> | SCXML.Event<TEvent>
-  ): State<TContext, TEvent, TStateSchema, TTypestate, TResolvedTypesMeta> {
     return this._nextState(event);
   }
 
@@ -884,7 +684,6 @@
     this.clock.clearTimeout(this.delayedEventsMap[sendId]);
     delete this.delayedEventsMap[sendId];
   }
-<<<<<<< HEAD
   private getActionFunction(
     actionType: string
   ): BaseActionObject | ActionFunction<TContext, TEvent> | undefined {
@@ -903,107 +702,6 @@
             } else {
               this.send(sendAction.params._event as SCXML.Event<TEvent>);
             }
-=======
-
-  private _exec = (
-    action: ActionObject<TContext, TEvent>,
-    context: TContext,
-    _event: SCXML.Event<TEvent>,
-    actionFunctionMap = this.machine.options.actions
-  ): void => {
-    const actionOrExec =
-      action.exec || getActionFunction(action.type, actionFunctionMap);
-    const exec = isFunction(actionOrExec)
-      ? actionOrExec
-      : actionOrExec
-      ? actionOrExec.exec
-      : action.exec;
-
-    if (exec) {
-      try {
-        return (exec as any)(
-          context,
-          _event.data,
-          !this.machine.config.predictableActionArguments
-            ? {
-                action,
-                state: this.state,
-                _event
-              }
-            : {
-                action,
-                _event
-              }
-        );
-      } catch (err) {
-        if (this.parent) {
-          this.parent.send({
-            type: 'xstate.error',
-            data: err
-          } as EventObject);
-        }
-
-        throw err;
-      }
-    }
-
-    switch (action.type) {
-      case actionTypes.send:
-        const sendAction = action as SendActionObject<TContext, TEvent>;
-
-        if (typeof sendAction.delay === 'number') {
-          this.defer(sendAction);
-          return;
-        } else {
-          if (sendAction.to) {
-            this.sendTo(sendAction._event, sendAction.to);
-          } else {
-            this.send(
-              (sendAction as SendActionObject<TContext, TEvent, TEvent>)._event
-            );
-          }
-        }
-        break;
-
-      case actionTypes.cancel:
-        this.cancel((action as CancelAction).sendId);
-
-        break;
-      case actionTypes.start: {
-        if (this.status !== InterpreterStatus.Running) {
-          return;
-        }
-        const activity = (action as ActivityActionObject<TContext, TEvent>)
-          .activity as InvokeDefinition<TContext, TEvent>;
-
-        // If the activity will be stopped right after it's started
-        // (such as in transient states)
-        // don't bother starting the activity.
-        if (
-          // in v4 with `predictableActionArguments` invokes are called eagerly when the `this.state` still points to the previous state
-          !this.machine.config.predictableActionArguments &&
-          !this.state.activities[activity.id || activity.type]
-        ) {
-          break;
-        }
-
-        // Invoked services
-        if (activity.type === ActionTypes.Invoke) {
-          const invokeSource = toInvokeSource(activity.src);
-          const serviceCreator = this.machine.options.services
-            ? this.machine.options.services[invokeSource.type]
-            : undefined;
-
-          const { id, data } = activity;
-
-          if (!IS_PRODUCTION) {
-            warn(
-              !('forward' in activity),
-              // tslint:disable-next-line:max-line-length
-              `\`forward\` property is deprecated (found in invocation of '${activity.src}' in in machine '${this.machine.id}'). ` +
-                `Please use \`autoForward\` instead.`
-            );
->>>>>>> d40a822a
           }
         },
         [actionTypes.cancel]: (_ctx, _e, { action }) => {
@@ -1060,85 +758,27 @@
             this.logger(value);
           }
         }
-<<<<<<< HEAD
       } as ActionFunctionMap<TContext, TEvent>)[actionType]
     );
-=======
-        break;
-    }
-  };
-
-  private exec(
-    action: ActionObject<TContext, TEvent>,
-    state: State<
-      TContext,
-      TEvent,
-      TStateSchema,
-      TTypestate,
-      TResolvedTypesMeta
-    >,
-    actionFunctionMap = this.machine.options.actions
-  ) {
-    this._exec(action, state.context, state._event, actionFunctionMap);
-  }
-
-  private removeChild(childId: string): void {
-    this.children.delete(childId);
-    this.forwardTo.delete(childId);
-
-    // this.state might not exist at the time this is called,
-    // such as when a child is added then removed while initializing the state
-    delete this.state?.children[childId];
-  }
-
-  private stopChild(childId: string): void {
-    const child = this.children.get(childId);
-    if (!child) {
-      return;
-    }
-
-    this.removeChild(childId);
-
-    if (isFunction(child.stop)) {
-      child.stop();
-    }
-  }
-  public spawn(
-    entity: Spawnable,
-    name: string,
-    options?: SpawnOptions
-  ): ActorRef<any> {
-    if (this.status !== InterpreterStatus.Running) {
-      return createDeferredActor(entity, name);
-    }
-    if (isPromiseLike(entity)) {
-      return this.spawnPromise(Promise.resolve(entity), name);
-    } else if (isFunction(entity)) {
-      return this.spawnCallback(entity as InvokeCallback, name);
-    } else if (isSpawnedActor(entity)) {
-      return this.spawnActor(entity, name);
-    } else if (isObservable<TEvent>(entity)) {
-      return this.spawnObservable(entity, name);
-    } else if (isMachine(entity)) {
-      return this.spawnMachine(entity, { ...options, id: name });
-    } else if (isBehavior(entity)) {
-      return this.spawnBehavior(entity, name);
-    } else {
-      throw new Error(
-        `Unable to spawn entity "${name}" of type "${typeof entity}".`
-      );
-    }
->>>>>>> d40a822a
-  }
-  private exec(
+  }
+
+  private _exec = (
     action: InvokeActionObject | BaseActionObject,
-    state: State<TContext, TEvent, TResolvedTypesMeta>
-  ): void {
-    const { _event } = state;
-
+    context: unknown,
+    _event: SCXML.Event<TEvent>,
+    state = this.state
+  ) => {
     if (isExecutableAction(action)) {
       try {
-        return action.execute(state);
+        return action.execute(
+          this.machine.config.predictableActionArguments
+            ? ({
+                context,
+                _event,
+                event: _event.data
+              } as any)
+            : state
+        );
       } catch (err) {
         this._parent?.send({
           type: 'xstate.error',
@@ -1149,27 +789,8 @@
       }
     }
 
-<<<<<<< HEAD
     const actionOrExec = this.getActionFunction(action.type);
     const exec = isFunction(actionOrExec) ? actionOrExec : undefined;
-=======
-    childService
-      .onDone((doneEvent) => {
-        this.removeChild(childService.id);
-        this.send(toSCXMLEvent(doneEvent as any, { origin: childService.id }));
-      })
-      .start();
-
-    return actor as ActorRef<TChildEvent, State<TChildContext, TChildEvent>>;
-  }
-  private spawnBehavior<TActorEvent extends EventObject, TEmitted>(
-    behavior: Behavior<TActorEvent, TEmitted>,
-    id: string
-  ): ActorRef<TActorEvent, TEmitted> {
-    const actorRef = spawnBehavior(behavior, { id, parent: this });
-
-    this.children.set(id, actorRef);
->>>>>>> d40a822a
 
     if (exec) {
       try {
@@ -1193,8 +814,13 @@
     if (!IS_PRODUCTION && !action.type?.startsWith('xstate.')) {
       warn(false, `No implementation found for action type '${action.type}'`);
     }
-
-    return undefined;
+  };
+
+  private exec(
+    action: InvokeActionObject | BaseActionObject,
+    state: State<TContext, TEvent, TResolvedTypesMeta>
+  ): void {
+    this._exec(action, state.context, state._event, state);
   }
 
   private stopChild(child: ActorRef<any, any>): void {
