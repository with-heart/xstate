--- conflicted
+++ resolved
@@ -1,5 +1,6 @@
 import { from } from 'rxjs';
 import { raise } from '../src/actions/raise';
+import { stop } from '../src/actions/stop';
 import { fromPromise } from '../src/actors';
 import {
   ActorRefFrom,
@@ -10,11 +11,6 @@
   Spawner,
   StateMachine
 } from '../src/index';
-<<<<<<< HEAD
-=======
-import { raise, stop } from '../src/actions';
-import { createModel } from '../src/model';
->>>>>>> 035b4140
 
 function noop(_x: unknown) {
   return;
@@ -165,84 +161,6 @@
 });
 
 describe('Raise events', () => {
-<<<<<<< HEAD
-  it('should work with all the ways to raise events', () => {
-    type GreetingEvent =
-      | { type: 'DECIDE'; aloha?: boolean }
-      | { type: 'MORNING' }
-      | { type: 'LUNCH_TIME' }
-      | { type: 'AFTERNOON' }
-      | { type: 'EVENING' }
-      | { type: 'NIGHT' }
-      | { type: 'ALOHA' };
-
-    interface GreetingContext {
-      hour: number;
-    }
-=======
-  // TODO: will be removed in v5
-  it('should accept a valid simple event type', () => {
-    interface Context {}
-
-    type Events = { type: 'FOO' } | { type: 'BAR' };
-
-    createMachine<Context, Events>({
-      entry: raise('FOO')
-    });
-  });
->>>>>>> 035b4140
-
-  // TODO: will be removed in v5
-  it('should reject an invalid simple event type', () => {
-    interface Context {}
-
-<<<<<<< HEAD
-    const raiseGreetingMachine = createMachine<GreetingContext, GreetingEvent>({
-      context: greetingContext,
-      initial: 'pending',
-      states: {
-        pending: {
-          on: {
-            DECIDE: [
-              {
-                actions: raise({
-                  type: 'ALOHA'
-                }),
-                guard: (_ctx, ev) => !!ev.aloha
-              },
-              {
-                actions: raise({
-                  type: 'MORNING'
-                }),
-                guard: (ctx) => ctx.hour < 12
-              },
-              {
-                actions: raise({
-                  type: 'AFTERNOON'
-                }),
-                guard: (ctx) => ctx.hour < 18
-              },
-              {
-                actions: raise({ type: 'EVENING' }),
-                guard: (ctx) => ctx.hour < 22
-              }
-            ]
-          }
-        },
-        morning: {},
-        lunchTime: {},
-        afternoon: {},
-        evening: {},
-        night: {}
-=======
-    type Events = { type: 'FOO' } | { type: 'BAR' };
-
-    createMachine<Context, Events>({
-      // @ts-expect-error
-      entry: raise('UNKNOWN')
-    });
-  });
-
   it('should accept a valid event type', () => {
     interface Context {}
 
@@ -277,7 +195,6 @@
       schema: {
         context: {} as { counter: number },
         events: {} as { type: 'FOO' } | { type: 'BAR' }
->>>>>>> 035b4140
       },
       on: {
         FOO: {
@@ -413,11 +330,7 @@
           type: 'FOO';
         }
       },
-<<<<<<< HEAD
-      entry: raise({ type: 'FOO' })
-=======
-      entry: raise<any, any, any>('FOO')
->>>>>>> 035b4140
+      entry: raise<any, any, any>({ type: 'FOO' })
     });
 
     const service = interpret(machine).start();
