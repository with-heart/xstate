--- conflicted
+++ resolved
@@ -46,27 +46,15 @@
     "url": "https://github.com/statelyai/xstate/issues"
   },
   "devDependencies": {
-<<<<<<< HEAD
-    "@testing-library/react": "^14.2.1",
-    "@types/react": "^17.0.43",
-    "@types/react-dom": "^17.0.14",
+    "@testing-library/react": "^16.0.0",
+    "@types/react": "^18.3.3",
+    "@types/react-dom": "^18.3.0",
     "@types/use-sync-external-store": "^0.0.3",
     "@xstate/react": "workspace:^",
-    "@xstate/vue": "workspace:^",
     "immer": "^10.0.2",
     "react": "^18.0.0",
     "react-dom": "^18.0.0",
     "xstate": "workspace:^"
-=======
-    "@testing-library/react": "^16.0.0",
-    "@types/react": "^18.3.3",
-    "@xstate/react": "^4.1.1",
-    "@xstate/vue": "^3.1.2",
-    "immer": "^10.0.2",
-    "react": "^18.0.0",
-    "react-dom": "^18.0.0",
-    "xstate": "^5.17.0"
->>>>>>> eac555ec
   },
   "peerDependencies": {
     "react": "^18.2.0"
