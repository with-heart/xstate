--- conflicted
+++ resolved
@@ -22,7 +22,6 @@
   TypegenDisabled
 } from 'xstate';
 
-<<<<<<< HEAD
 export type GetPlansOptions<TState, TEvent extends EventObject> = Partial<
   TraversalOptions<TState, TEvent> & {
     planGenerator?: PlanGenerator<TState, TEvent>;
@@ -33,7 +32,8 @@
   TestModelOptions<TState, TEvent> & {
     plans?: Array<StatePlan<TState, TEvent>>;
   }
-=======
+>;
+
 export interface TestMachineConfig<
   TContext,
   TEvent extends EventObject,
@@ -71,7 +71,6 @@
 > = Pick<
   MachineOptions<TContext, TEvent, BaseActionObject, ServiceMap, TTypesMeta>,
   'actions' | 'guards'
->>>>>>> 9fb34d94
 >;
 
 export interface TestMeta<T, TContext> {
