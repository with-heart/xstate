import { assign } from './actions';
import { createMachine } from './Machine';
<<<<<<< HEAD
import type { EventObject, MachineContext } from './types';
=======
import type { EventObject, BaseActionObject } from './types';
>>>>>>> 5fb7e1de
import { mapValues } from './utils';
import {
  Cast,
  UnionFromCreatorsReturnTypes,
  FinalModelCreators,
  Model,
  ModelCreators
} from './model.types';

<<<<<<< HEAD
=======
export function createModel<
  TContext,
  TEvent extends EventObject,
  TAction extends BaseActionObject = BaseActionObject
>(initialContext: TContext): Model<TContext, TEvent, TAction, void>;
>>>>>>> 5fb7e1de
export function createModel<
  TContext extends MachineContext,
  TEvent extends EventObject
>(initialContext: TContext): Model<TContext, TEvent, void>;
export function createModel<
  TContext extends MachineContext,
  TModelCreators extends ModelCreators<TModelCreators>,
  TFinalModelCreators = FinalModelCreators<TModelCreators>,
  TComputedEvent = 'events' extends keyof TFinalModelCreators
    ? UnionFromCreatorsReturnTypes<TFinalModelCreators['events']>
    : never,
  TComputedAction = 'actions' extends keyof TFinalModelCreators
    ? UnionFromCreatorsReturnTypes<TFinalModelCreators['actions']>
    : never
>(
  initialContext: TContext,
  creators: TModelCreators
): Model<
  TContext,
  Cast<TComputedEvent, EventObject>,
  Cast<TComputedAction, BaseActionObject>,
  TFinalModelCreators
>;
export function createModel(
  initialContext: object,
  creators?: ModelCreators<any>
): unknown {
  const eventCreators = creators?.events;
  const actionCreators = creators?.actions;

  const model: Model<any, any, any, any> = {
    initialContext,
    assign,
    events: (eventCreators
      ? mapValues(eventCreators, (fn, eventType) => (...args: any[]) => ({
          ...fn(...args),
          type: eventType
        }))
      : undefined) as any,
    actions: actionCreators
      ? mapValues(actionCreators, (fn, actionType) => (...args: any[]) => ({
          ...fn(...args),
          type: actionType
        }))
      : undefined,
    reset: () => assign(initialContext),
    createMachine: (config, implementations) => {
      return createMachine(
        'context' in config ? config : { ...config, context: initialContext },
        implementations
      );
    }
  };

  return model;
}<|MERGE_RESOLUTION|>--- conflicted
+++ resolved
@@ -1,10 +1,6 @@
 import { assign } from './actions';
 import { createMachine } from './Machine';
-<<<<<<< HEAD
-import type { EventObject, MachineContext } from './types';
-=======
-import type { EventObject, BaseActionObject } from './types';
->>>>>>> 5fb7e1de
+import type { EventObject, MachineContext, BaseActionObject } from './types';
 import { mapValues } from './utils';
 import {
   Cast,
@@ -14,14 +10,11 @@
   ModelCreators
 } from './model.types';
 
-<<<<<<< HEAD
-=======
 export function createModel<
-  TContext,
+  TContext extends MachineContext,
   TEvent extends EventObject,
   TAction extends BaseActionObject = BaseActionObject
 >(initialContext: TContext): Model<TContext, TEvent, TAction, void>;
->>>>>>> 5fb7e1de
 export function createModel<
   TContext extends MachineContext,
   TEvent extends EventObject
