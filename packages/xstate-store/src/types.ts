--- conflicted
+++ resolved
@@ -1,10 +1,4 @@
-<<<<<<< HEAD
-import { InspectionEvent } from 'xstate';
-
-export type EventPayloadMap = Record<string, unknown>;
-=======
 export type EventPayloadMap = Record<string, {} | null | undefined>;
->>>>>>> c1ac639b
 
 export type ExtractEventsFromPayloadMap<T extends EventPayloadMap> = Values<{
   [K in keyof T & string]: T[K] & { type: K };
