--- conflicted
+++ resolved
@@ -14,13 +14,8 @@
   toStateValue,
   mapContext,
   partition,
-<<<<<<< HEAD
   updateContext,
-  mapValues,
   toSCXMLEvent
-=======
-  updateContext
->>>>>>> abc31bf9
 } from './utils';
 import {
   TransitionConfig,
@@ -49,12 +44,8 @@
   ActivityActionObject,
   HistoryValue,
   InitialTransitionConfig,
-<<<<<<< HEAD
   InitialTransitionDefinition,
   Event
-=======
-  InitialTransitionDefinition
->>>>>>> abc31bf9
 } from './types';
 import { State } from './State';
 import {
@@ -478,15 +469,11 @@
     const targets = toArray(_target).map(t => {
       // Resolve state string keys (which represent children)
       // to their state node
-<<<<<<< HEAD
-      const descStateNode = isString(t) ? stateNode.states[t] : t;
-=======
       const descStateNode = isString(t)
         ? isStateId(t)
           ? stateNode.machine.getStateNodeById(t)
           : stateNode.states[t]
         : t;
->>>>>>> abc31bf9
 
       if (!descStateNode) {
         throw new Error(
@@ -532,11 +519,7 @@
   }) as InitialTransitionDefinition<TContext, TEvent>;
 }
 
-<<<<<<< HEAD
 export function resolveTarget<TContext, TEvent extends EventObject>(
-=======
-function resolveTarget<TContext, TEvent extends EventObject>(
->>>>>>> abc31bf9
   stateNode: StateNode<TContext, any, TEvent>,
   _target: Array<string | StateNode<TContext, any, TEvent>> | undefined
 ): Array<StateNode<TContext, any, TEvent>> | undefined {
@@ -591,51 +574,6 @@
   return stateNode.type === 'history';
 }
 
-<<<<<<< HEAD
-/**
- * Retrieves state nodes from a relative path to the state node.
- *
- * @param relativePath The relative path from the state node
- */
-function getFromRelativePath<TContext, TEvent extends EventObject>(
-  stateNode: StateNode<TContext, any, TEvent>,
-  relativePath: string[]
-): Array<StateNode<TContext, any, TEvent>> {
-  if (!relativePath.length) {
-    return [stateNode];
-  }
-  const [stateKey, ...childStatePath] = relativePath;
-  if (!stateNode.states) {
-    throw new Error(
-      `Cannot retrieve subPath '${stateKey}' from node with no states`
-    );
-  }
-  const childStateNode = getStateNode(stateNode, stateKey);
-  if (isHistoryNode(childStateNode)) {
-    return resolveHistory(childStateNode);
-  }
-  if (!stateNode.states[stateKey]) {
-    throw new Error(
-      `Child state '${stateKey}' does not exist on '${stateNode.id}'`
-    );
-  }
-  return getFromRelativePath(stateNode.states[stateKey], childStatePath);
-}
-
-export function getInitialStateNodes<TContext, TEvent extends EventObject>(
-  stateNode: StateNode<TContext, any, TEvent>
-): Array<StateNode<TContext, any, TEvent>> {
-  if (isAtomicStateNode(stateNode)) {
-    return [stateNode];
-  }
-  // Case when state node is compound but no initial state is defined
-  if (stateNode.type === 'compound' && !stateNode.initial) {
-    if (!IS_PRODUCTION) {
-      warn(
-        false,
-        `Compound state node '${stateNode.id}' has no initial state.`
-      );
-=======
 export function getInitialStateNodes<TContext, TEvent extends EventObject>(
   stateNode: StateNode<TContext, any, TEvent>
 ): Array<StateNode<TContext, any, TEvent>> {
@@ -645,7 +583,6 @@
       source: stateNode,
       actions: [],
       eventType: 'init'
->>>>>>> abc31bf9
     }
   ];
   const mutStatesToEnter = new Set<StateNode<TContext, any, TEvent>>();
@@ -765,15 +702,7 @@
       : toStateValue(state, stateNode.machine.delimiter);
 
   if (isString(stateValue)) {
-<<<<<<< HEAD
-    const { initial } = getStateNode(stateNode, stateValue);
-
-    return initial !== undefined
-      ? initial.target!
-      : [stateNode.states[stateValue]];
-=======
     return [stateNode.states[stateValue]];
->>>>>>> abc31bf9
   }
 
   const subStateKeys = keys(stateValue);
@@ -1317,41 +1246,6 @@
     mutStatesToEnter.add(stateNode);
     if (stateNode.type === 'compound') {
       mutStatesForDefaultEntry.add(stateNode);
-<<<<<<< HEAD
-      const initialStateNode = stateNode.initial!.target[0];
-      addDescendentStatesToEnter(
-        initialStateNode,
-        state,
-        mutStatesToEnter,
-        mutStatesForDefaultEntry
-      );
-      // for (const s of getInitialStateNodes(stateNode)) {
-      //   const result = addDescendentStatesToEnter(s, state);
-
-      //   result.statesToEnter.forEach(stateToEnter =>
-      //     statesToEnter.add(stateToEnter)
-      //   );
-      //   result.statesForDefaultEntry.forEach(stateForDefaultEntry =>
-      //     statesForDefaultEntry.add(stateForDefaultEntry)
-      //   );
-      // }
-      addAncestorStatesToEnter(
-        initialStateNode,
-        stateNode,
-        state,
-        mutStatesToEnter,
-        mutStatesForDefaultEntry
-      );
-      // for (const s of getInitialStateNodes(stateNode)) {
-      //   const result = addAncestorStatesToEnter(s, stateNode, state);
-      //   result.statesToEnter.forEach(stateToEnter =>
-      //     statesToEnter.add(stateToEnter)
-      //   );
-      //   result.statesForDefaultEntry.forEach(stateForDefaultEntry =>
-      //     statesForDefaultEntry.add(stateForDefaultEntry)
-      //   );
-      // }
-=======
       const initialStates = stateNode.initial.target;
 
       for (const initialState of initialStates) {
@@ -1372,7 +1266,6 @@
           mutStatesForDefaultEntry
         );
       }
->>>>>>> abc31bf9
     } else {
       if (stateNode.type === 'parallel') {
         for (const child of getChildren(stateNode).filter(
@@ -1539,7 +1432,7 @@
       ? transitions
       : [
           {
-            target: [...prevConfig].filter(isLeafNode),
+            target: [...prevConfig].filter(isAtomicStateNode),
             source: machine,
             actions: [],
             eventType: null as any
@@ -1549,7 +1442,6 @@
     new Set(prevConfig)
   );
 
-<<<<<<< HEAD
   if (currentState && !willTransition) {
     const inertState = State.inert(currentState, currentState.context);
     inertState.event = _event.data;
@@ -1557,70 +1449,6 @@
     inertState.changed = _event.name === actionTypes.update;
     return inertState;
   }
-=======
-  const resolvedStateValue = willTransition
-    ? getValue(machine, resolved.configuration)
-    : undefined;
-
-  const [assignActions, otherActions] = partition(
-    toActionObjects(resolved.actions, machine.options.actions),
-    (action): action is AssignAction<TContext, TEvent> =>
-      action.type === actionTypes.assign
-  );
-
-  const updatedContext = assignActions.length
-    ? updateContext(currentContext, _event, assignActions, currentState)
-    : currentContext;
-
-  const resolvedActions = flatten(
-    otherActions.map(actionObject => {
-      switch (actionObject.type) {
-        case actionTypes.raise:
-          return resolveRaise(actionObject as RaiseAction<TEvent>);
-        case actionTypes.cancel:
-          return resolveCancel(
-            actionObject as CancelAction<TContext, TEvent>,
-            updatedContext,
-            _event
-          );
-        case actionTypes.send:
-          const sendAction = resolveSend(
-            actionObject as SendAction<TContext, TEvent>,
-            updatedContext,
-            _event,
-            machine.machine.options.delays
-          ) as ActionObject<TContext, TEvent>; // TODO: fix ActionTypes.Init
-
-          if (!IS_PRODUCTION) {
-            // warn after resolving as we can create better contextual message here
-            warn(
-              !isString(actionObject.delay) ||
-                typeof sendAction.delay === 'number',
-              // tslint:disable-next-line:max-line-length
-              `No delay reference for delay expression '${actionObject.delay}' was found on machine '${machine.machine.id}'`
-            );
-          }
-
-          return sendAction;
-        case actionTypes.log:
-          return resolveLog(
-            actionObject as LogAction<TContext, TEvent>,
-            updatedContext,
-            _event
-          );
-        case actionTypes.pure:
-          return (
-            (actionObject as PureAction<TContext, TEvent>).get(
-              updatedContext,
-              _event.data
-            ) || []
-          );
-        default:
-          return toActionObject(actionObject, machine.machine.options.actions);
-      }
-    })
-  );
->>>>>>> abc31bf9
 
   let children = currentState ? [...currentState.children] : ([] as Actor[]);
 
@@ -1865,7 +1693,7 @@
     [],
     getStateNodes(rootNode.machine, stateValue, true)
   );
-  return getValue(rootNode, [...configuration]);
+  return getStateValue(rootNode, [...configuration]);
 }
 
 export function toState<TContext, TEvent extends EventObject>(
