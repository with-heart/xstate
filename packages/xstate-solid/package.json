{
  "name": "@xstate/solid",
  "version": "0.2.0",
  "description": "XState tools for SolidJS",
  "keywords": [
    "state",
    "machine",
    "statechart",
    "scxml",
    "state",
    "graph",
    "solidjs",
    "store"
  ],
  "author": "David Khourshid <davidkpiano@gmail.com>",
  "homepage": "https://github.com/statelyai/xstate/tree/main/packages/xstate-solid#readme",
  "license": "MIT",
  "sideEffects": false,
  "main": "dist/xstate-solid.cjs.js",
  "module": "dist/xstate-solid.esm.js",
  "exports": {
    ".": {
      "types": {
        "import": "./dist/xstate-solid.cjs.mjs",
        "default": "./dist/xstate-solid.cjs.js"
      },
      "module": "./dist/xstate-solid.esm.js",
      "import": "./dist/xstate-solid.cjs.mjs",
      "default": "./dist/xstate-solid.cjs.js"
    },
    "./package.json": "./package.json"
  },
  "files": [
    "dist"
  ],
  "repository": {
    "type": "git",
    "url": "git+ssh://git@github.com/statelyai/xstate.git"
  },
  "scripts": {},
  "bugs": {
    "url": "https://github.com/statelyai/xstate/issues"
  },
  "peerDependencies": {
    "solid-js": "^1.6.0",
    "xstate": "^5.16.0"
  },
  "peerDependenciesMeta": {
    "xstate": {
      "optional": true
    }
  },
  "devDependencies": {
    "solid-js": "^1.7.6",
    "solid-testing-library": "^0.3.0",
<<<<<<< HEAD
    "xstate": "workspace:^"
=======
    "xstate": "5.16.0"
>>>>>>> 9877d548
  }
}<|MERGE_RESOLUTION|>--- conflicted
+++ resolved
@@ -53,10 +53,6 @@
   "devDependencies": {
     "solid-js": "^1.7.6",
     "solid-testing-library": "^0.3.0",
-<<<<<<< HEAD
     "xstate": "workspace:^"
-=======
-    "xstate": "5.16.0"
->>>>>>> 9877d548
   }
 }